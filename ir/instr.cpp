// Copyright (c) 2018-present The Alive2 Authors.
// Distributed under the MIT license that can be found in the LICENSE file.

#include "ir/instr.h"
#include "ir/function.h"
#include "ir/globals.h"
#include "ir/type.h"
#include "smt/expr.h"
#include "smt/exprs.h"
#include "smt/solver.h"
#include "util/compiler.h"
#include <functional>
#include <numeric>
#include <sstream>

using namespace smt;
using namespace util;
using namespace std;

#define RAUW(val)    \
  if (val == &what)  \
    val = &with
#define DEFINE_AS_RETZERO(cls, method) \
  uint64_t cls::method() const { return 0; }
#define DEFINE_AS_RETZEROALIGN(cls, method) \
  pair<uint64_t, unsigned> cls::method() const { return { 0, 1 }; }
#define DEFINE_AS_RETFALSE(cls, method) \
  bool cls::method() const { return false; }
#define DEFINE_AS_EMPTYACCESS(cls) \
  MemInstr::ByteAccessInfo cls::getByteAccessInfo() const \
  { return {}; }

// log2 of max number of var args per function
#define VARARG_BITS 8

namespace {
struct print_type {
  IR::Type &ty;
  const char *pre, *post;

  print_type(IR::Type &ty, const char *pre = "", const char *post = " ")
    : ty(ty), pre(pre), post(post) {}

  friend ostream& operator<<(ostream &os, const print_type &s) {
    auto str = s.ty.toString();
    return str.empty() ? os : (os << s.pre << str << s.post);
  }
};

struct LoopLikeFunctionApproximator {
  // input: (i, is the last iter?)
  // output: (value, nonpoison, UB, continue?)
  using fn_t = function<tuple<expr, expr, AndExpr, expr>(unsigned, bool)>;
  fn_t ith_exec;

  LoopLikeFunctionApproximator(fn_t ith_exec) : ith_exec(move(ith_exec)) {}

  // (value, nonpoison, UB)
  tuple<expr, expr, expr> encode(IR::State &s, unsigned unroll_cnt) {
    AndExpr prefix;
    return _loop(s, prefix, 0, unroll_cnt);
  }

  // (value, nonpoison, UB)
  tuple<expr, expr, expr> _loop(IR::State &s, AndExpr &prefix, unsigned i,
                                unsigned unroll_cnt) {
    bool is_last = i == unroll_cnt - 1;
    auto [res_i, np_i, ub_i, continue_i] = ith_exec(i, is_last);
    auto ub = ub_i();
    prefix.add(ub_i);

    if (is_last)
      s.addPre(prefix().implies(!continue_i));

    if (is_last || continue_i.isFalse() || ub.isFalse())
      return { move(res_i), move(np_i), move(ub) };

    prefix.add(continue_i);
    auto [val_next, np_next, ub_next] = _loop(s, prefix, i + 1, unroll_cnt);
    return { expr::mkIf(continue_i, move(val_next), move(res_i)),
             np_i && continue_i.implies(np_next),
             ub && continue_i.implies(ub_next) };
  }
};

uint64_t getGlobalVarSize(const IR::Value *V) {
  if (auto *V2 = isNoOp(*V))
    return getGlobalVarSize(V2);
  if (auto glb = dynamic_cast<const IR::GlobalVariable *>(V))
    return glb->size();
  return UINT64_MAX;
}

}


namespace IR {

bool Instr::propagatesPoison() const {
  // be on the safe side
  return false;
}

expr Instr::getTypeConstraints() const {
  UNREACHABLE();
  return {};
}


BinOp::BinOp(Type &type, string &&name, Value &lhs, Value &rhs, Op op,
             unsigned flags, FastMathFlags fmath)
  : Instr(type, move(name)), lhs(&lhs), rhs(&rhs), op(op), flags(flags),
    fmath(fmath) {
  switch (op) {
  case Add:
  case Sub:
  case Mul:
  case Shl:
    assert((flags & (NSW | NUW)) == flags);
    assert(fmath.isNone());
    break;
  case SDiv:
  case UDiv:
  case AShr:
  case LShr:
    assert((flags & Exact) == flags);
    assert(fmath.isNone());
    break;
  case FAdd:
  case FSub:
  case FMul:
  case FDiv:
  case FRem:
  case FMin:
  case FMax:
  case FMinimum:
  case FMaximum:
    assert(flags == None);
    break;
  case SRem:
  case URem:
  case SAdd_Sat:
  case UAdd_Sat:
  case SSub_Sat:
  case USub_Sat:
  case SShl_Sat:
  case UShl_Sat:
  case And:
  case Or:
  case Xor:
  case Cttz:
  case Ctlz:
  case SAdd_Overflow:
  case UAdd_Overflow:
  case SSub_Overflow:
  case USub_Overflow:
  case SMul_Overflow:
  case UMul_Overflow:
  case UMin:
  case UMax:
  case SMin:
  case SMax:
  case Abs:
    assert(flags == None);
    assert(fmath.isNone());
    break;
  }
}

vector<Value*> BinOp::operands() const {
  return { lhs, rhs };
}

bool BinOp::propagatesPoison() const {
  return true;
}

void BinOp::rauw(const Value &what, Value &with) {
  RAUW(lhs);
  RAUW(rhs);
}

void BinOp::print(ostream &os) const {
  const char *str = nullptr;
  switch (op) {
  case Add:           str = "add "; break;
  case Sub:           str = "sub "; break;
  case Mul:           str = "mul "; break;
  case SDiv:          str = "sdiv "; break;
  case UDiv:          str = "udiv "; break;
  case SRem:          str = "srem "; break;
  case URem:          str = "urem "; break;
  case Shl:           str = "shl "; break;
  case AShr:          str = "ashr "; break;
  case LShr:          str = "lshr "; break;
  case SAdd_Sat:      str = "sadd_sat "; break;
  case UAdd_Sat:      str = "uadd_sat "; break;
  case SSub_Sat:      str = "ssub_sat "; break;
  case USub_Sat:      str = "usub_sat "; break;
  case SShl_Sat:      str = "sshl_sat "; break;
  case UShl_Sat:      str = "ushl_sat "; break;
  case And:           str = "and "; break;
  case Or:            str = "or "; break;
  case Xor:           str = "xor "; break;
  case Cttz:          str = "cttz "; break;
  case Ctlz:          str = "ctlz "; break;
  case SAdd_Overflow: str = "sadd_overflow "; break;
  case UAdd_Overflow: str = "uadd_overflow "; break;
  case SSub_Overflow: str = "ssub_overflow "; break;
  case USub_Overflow: str = "usub_overflow "; break;
  case SMul_Overflow: str = "smul_overflow "; break;
  case UMul_Overflow: str = "umul_overflow "; break;
  case FAdd:          str = "fadd "; break;
  case FSub:          str = "fsub "; break;
  case FMul:          str = "fmul "; break;
  case FDiv:          str = "fdiv "; break;
  case FRem:          str = "frem "; break;
  case FMax:          str = "fmax "; break;
  case FMin:          str = "fmin "; break;
  case FMaximum:      str = "fmaximum "; break;
  case FMinimum:      str = "fminimum "; break;
  case UMin:          str = "umin "; break;
  case UMax:          str = "umax "; break;
  case SMin:          str = "smin "; break;
  case SMax:          str = "smax "; break;
  case Abs:
    str = "abs ";
    break;
  }

  os << getName() << " = " << str;

  if (flags & NSW)
    os << "nsw ";
  if (flags & NUW)
    os << "nuw ";
  if (flags & Exact)
    os << "exact ";
  os << fmath << *lhs << ", " << rhs->getName();
}

static void div_ub(State &s, const expr &a, const expr &b, const expr &ap,
                   const expr &bp, bool sign) {
  // addUB(bp) is not needed because it is registered by getAndAddPoisonUB.
  s.addUB(b != 0);
  if (sign)
    s.addUB((ap && a != expr::IntSMin(b.bits())) || b != expr::mkInt(-1, b));
}

static expr any_fp_zero(State &s, const expr &v) {
  expr is_zero = v.isFPZero();
  if (is_zero.isFalse())
    return v;

  expr var = expr::mkFreshVar("anyzero", true);
  s.addQuantVar(var);
  return expr::mkIf(var && is_zero, v.fneg(), v);
}

static StateValue fm_poison(State &s, const expr &a, const expr &ap,
                            const expr &b, const expr &bp, const expr &c,
                            function<expr(expr&,expr&,expr&)> fn,
                            FastMathFlags fmath, bool only_input,
                            int nary = 3) {
  expr new_a, new_b, new_c;
  if (fmath.flags & FastMathFlags::NSZ) {
    new_a = any_fp_zero(s, a);
    if (nary >= 2) {
      new_b = any_fp_zero(s, b);
      if (nary == 3)
        new_c = any_fp_zero(s, c);
    }
  } else {
    new_a = a;
    new_b = b;
    new_c = c;
  }

  expr val = fn(new_a, new_b, new_c);
  AndExpr non_poison;
  non_poison.add(ap);
  if (nary >= 2)
    non_poison.add(bp);

  if (fmath.flags & FastMathFlags::NNaN) {
    non_poison.add(!a.isNaN());
    if (nary >= 2) {
      non_poison.add(!b.isNaN());
      if (nary == 3)
        non_poison.add(!c.isNaN());
    }
    if (!only_input)
      non_poison.add(!val.isNaN());
  }
  if (fmath.flags & FastMathFlags::NInf) {
    non_poison.add(!a.isInf());
    if (nary >= 2) {
      non_poison.add(!b.isInf());
      if (nary == 3)
        non_poison.add(!c.isInf());
    }
    if (!only_input)
      non_poison.add(!val.isInf());
  }
  if (fmath.flags & FastMathFlags::ARCP) {
    val = expr::mkUF("arcp", { val }, val);
    s.doesApproximation("arcp", val);
  }
  if (fmath.flags & FastMathFlags::Contract) {
    val = expr::mkUF("contract", { val }, val);
    s.doesApproximation("contract", val);
  }
  if (fmath.flags & FastMathFlags::Reassoc) {
    val = expr::mkUF("reassoc", { val }, val);
    s.doesApproximation("reassoc", val);
  }
  if (fmath.flags & FastMathFlags::AFN) {
    val = expr::mkUF("afn", { val }, val);
    s.doesApproximation("afn", val);
  }
  if (fmath.flags & FastMathFlags::NSZ && !only_input)
    val = any_fp_zero(s, move(val));

  return { move(val), non_poison() };
}

static StateValue fm_poison(State &s, const expr &a, const expr &ap,
                            const expr &b, const expr &bp,
                            function<expr(expr&,expr&)> fn,
                            FastMathFlags fmath, bool only_input) {
  return fm_poison(s, move(a), ap, move(b), bp, expr(),
                   [&](expr &a, expr &b, expr &c) { return fn(a, b); },
                   fmath, only_input, 2);
}

static StateValue fm_poison(State &s, const expr &a, const expr &ap,
                            function<expr(expr&)> fn,
                            FastMathFlags fmath, bool only_input) {
  return fm_poison(s, move(a), ap, expr(), expr(), expr(),
                   [&](expr &a, expr &b, expr &c) { return fn(a); },
                   fmath, only_input, 1);
}

StateValue BinOp::toSMT(State &s) const {
  bool vertical_zip = false;
  function<StateValue(const expr&, const expr&, const expr&, const expr&)>
    fn, scalar_op;

  switch (op) {
  case Add:
    fn = [&](auto a, auto ap, auto b, auto bp) -> StateValue {
      expr non_poison = true;
      if (flags & NSW)
        non_poison &= a.add_no_soverflow(b);
      if (flags & NUW)
        non_poison &= a.add_no_uoverflow(b);
      return { a + b, move(non_poison) };
    };
    break;

  case Sub:
    fn = [&](auto a, auto ap, auto b, auto bp) -> StateValue {
      expr non_poison = true;
      if (flags & NSW)
        non_poison &= a.sub_no_soverflow(b);
      if (flags & NUW)
        non_poison &= a.sub_no_uoverflow(b);
      return { a - b, move(non_poison) };
    };
    break;

  case Mul:
    fn = [&](auto a, auto ap, auto b, auto bp) -> StateValue {
      expr non_poison = true;
      if (flags & NSW)
        non_poison &= a.mul_no_soverflow(b);
      if (flags & NUW)
        non_poison &= a.mul_no_uoverflow(b);
      return { a * b, move(non_poison) };
    };
    break;

  case SDiv:
    fn = [&](auto a, auto ap, auto b, auto bp) -> StateValue {
      expr non_poison = true;
      div_ub(s, a, b, ap, bp, true);
      if (flags & Exact)
        non_poison = a.sdiv_exact(b);
      return { a.sdiv(b), move(non_poison) };
    };
    break;

  case UDiv:
    fn = [&](auto a, auto ap, auto b, auto bp) -> StateValue {
      expr non_poison = true;
      div_ub(s, a, b, ap, bp, false);
      if (flags & Exact)
        non_poison &= a.udiv_exact(b);
      return { a.udiv(b), move(non_poison) };
    };
    break;

  case SRem:
    fn = [&](auto a, auto ap, auto b, auto bp) -> StateValue {
      div_ub(s, a, b, ap, bp, true);
      return { a.srem(b), true };
    };
    break;

  case URem:
    fn = [&](auto a, auto ap, auto b, auto bp) -> StateValue {
      div_ub(s, a, b, ap, bp, false);
      return { a.urem(b), true };
    };
    break;

  case Shl:
    fn = [&](auto a, auto ap, auto b, auto bp) -> StateValue {
      auto non_poison = b.ult(b.bits());
      if (flags & NSW)
        non_poison &= a.shl_no_soverflow(b);
      if (flags & NUW)
        non_poison &= a.shl_no_uoverflow(b);

      return { a << b, move(non_poison) };
    };
    break;

  case AShr:
    fn = [&](auto a, auto ap, auto b, auto bp) -> StateValue {
      auto non_poison = b.ult(b.bits());
      if (flags & Exact)
        non_poison &= a.ashr_exact(b);
      return { a.ashr(b), move(non_poison) };
    };
    break;

  case LShr:
    fn = [&](auto a, auto ap, auto b, auto bp) -> StateValue {
      auto non_poison = b.ult(b.bits());
      if (flags & Exact)
        non_poison &= a.lshr_exact(b);
      return { a.lshr(b), move(non_poison) };
    };
    break;

  case SAdd_Sat:
    fn = [](auto a, auto ap, auto b, auto bp) -> StateValue {
      return { a.sadd_sat(b), true };
    };
    break;

  case UAdd_Sat:
    fn = [](auto a, auto ap, auto b, auto bp) -> StateValue {
      return { a.uadd_sat(b), true };
    };
    break;

  case SSub_Sat:
    fn = [](auto a, auto ap, auto b, auto bp) -> StateValue {
      return { a.ssub_sat(b), true };
    };
    break;

  case USub_Sat:
    fn = [](auto a, auto ap, auto b, auto bp) -> StateValue {
      return { a.usub_sat(b), true };
    };
    break;

  case SShl_Sat:
    fn = [](auto a, auto ap, auto b, auto bp) -> StateValue {
      return {a.sshl_sat(b), b.ult(b.bits())};
    };
    break;

  case UShl_Sat:
    fn = [](auto a, auto ap, auto b, auto bp) -> StateValue {
      return {a.ushl_sat(b), b.ult(b.bits())};
    };
    break;

  case And:
    fn = [](auto a, auto ap, auto b, auto bp) -> StateValue {
      return { a & b, true };
    };
    break;

  case Or:
    fn = [](auto a, auto ap, auto b, auto bp) -> StateValue {
      return { a | b, true };
    };
    break;

  case Xor:
    fn = [](auto a, auto ap, auto b, auto bp) -> StateValue {
      return { a ^ b, true };
    };
    break;

  case Cttz:
    fn = [](auto a, auto ap, auto b, auto bp) -> StateValue {
      return { a.cttz(expr::mkUInt(a.bits(), a)),
               b == 0u || a != 0u };
    };
    break;

  case Ctlz:
    fn = [](auto a, auto ap, auto b, auto bp) -> StateValue {
      return { a.ctlz(),
               b == 0u || a != 0u };
    };
    break;

  case SAdd_Overflow:
    vertical_zip = true;
    fn = [](auto a, auto ap, auto b, auto bp) -> StateValue {
      return { a + b, (!a.add_no_soverflow(b)).toBVBool() };
    };
    break;

  case UAdd_Overflow:
    vertical_zip = true;
    fn = [](auto a, auto ap, auto b, auto bp) -> StateValue {
      return { a + b, (!a.add_no_uoverflow(b)).toBVBool() };
    };
    break;

  case SSub_Overflow:
    vertical_zip = true;
    fn = [](auto a, auto ap, auto b, auto bp) -> StateValue {
      return { a - b, (!a.sub_no_soverflow(b)).toBVBool() };
    };
    break;

  case USub_Overflow:
    vertical_zip = true;
    fn = [](auto a, auto ap, auto b, auto bp) -> StateValue {
      return { a - b, (!a.sub_no_uoverflow(b)).toBVBool() };
    };
    break;

  case SMul_Overflow:
    vertical_zip = true;
    fn = [](auto a, auto ap, auto b, auto bp) -> StateValue {
      return { a * b, (!a.mul_no_soverflow(b)).toBVBool() };
    };
    break;

  case UMul_Overflow:
    vertical_zip = true;
    fn = [](auto a, auto ap, auto b, auto bp) -> StateValue {
      return { a * b, (!a.mul_no_uoverflow(b)).toBVBool() };
    };
    break;

  case FAdd:
    fn = [&](auto a, auto ap, auto b, auto bp) -> StateValue {
      return fm_poison(s, a, ap, b, bp,
                       [](expr &a, expr &b) { return a.fadd(b); },
                       fmath, false);
    };
    break;

  case FSub:
    fn = [&](auto a, auto ap, auto b, auto bp) -> StateValue {
      return fm_poison(s, a, ap, b, bp,
                       [](expr &a, expr &b) { return a.fsub(b); },
                       fmath, false);
    };
    break;

  case FMul:
    fn = [&](auto a, auto ap, auto b, auto bp) -> StateValue {
      return fm_poison(s, a, ap, b, bp,
                       [](expr &a, expr &b) { return a.fmul(b); },
                       fmath, false);
    };
    break;

  case FDiv:
    fn = [&](auto a, auto ap, auto b, auto bp) -> StateValue {
      return fm_poison(s, a, ap, b, bp,
                       [](expr &a, expr &b) { return a.fdiv(b); },
                       fmath, false);
    };
    break;

  case FRem:
    fn = [&](auto a, auto ap, auto b, auto bp) -> StateValue {
      // TODO; Z3 has no support for LLVM's frem which is actually an fmod
      return fm_poison(s, a, ap, b, bp,
                       [&](expr &a, expr &b) {
                         auto val = expr::mkUF("fmod", {a, b}, a);
                         s.doesApproximation("frem", val);
                         return val;
                       },
                       fmath, false);
    };
    break;

  case FMin:
  case FMax:
    fn = [&](auto a, auto ap, auto b, auto bp) -> StateValue {
      expr ndet = expr::mkFreshVar("maxminnondet", true);
      s.addQuantVar(ndet);
      auto ndz = expr::mkIf(ndet, expr::mkNumber("0", a),
                            expr::mkNumber("-0", a));

      auto v = [&](expr &a, expr &b) {
        expr z = a.isFPZero() && b.isFPZero();
        expr cmp = (op == FMin) ? a.fole(b) : a.foge(b);
        return expr::mkIf(a.isNaN(), b,
                          expr::mkIf(b.isNaN(), a,
                                     expr::mkIf(z, ndz,
                                                expr::mkIf(cmp, a, b))));
      };
      return fm_poison(s, a, ap, b, bp, v, fmath, false);
    };
    break;

  case FMinimum:
  case FMaximum:
    fn = [&](auto a, auto ap, auto b, auto bp) -> StateValue {
      auto v = [&](expr &a, expr &b) {
        expr zpos = expr::mkNumber("0", a), zneg = expr::mkNumber("-0", a);
        expr cmp = (op == FMinimum) ? a.fole(b) : a.foge(b);
        expr neg_cond = op == FMinimum ? (a.isFPNegative() || b.isFPNegative())
                                       : (a.isFPNegative() && b.isFPNegative());
        expr e = expr::mkIf(a.isFPZero() && b.isFPZero(),
                            expr::mkIf(neg_cond, zneg, zpos),
                            expr::mkIf(cmp, a, b));

        return expr::mkIf(a.isNaN(), a, expr::mkIf(b.isNaN(), b, e));
      };
      return fm_poison(s, a, ap, b, bp, v, fmath, false);
    };
    break;

  case UMin:
  case UMax:
  case SMin:
  case SMax:
    fn = [&](auto a, auto ap, auto b, auto bp) -> StateValue {
      expr v;
      switch (op) {
      case UMin:
        v = a.umin(b);
        break;
      case UMax:
        v = a.umax(b);
        break;
      case SMin:
        v = a.smin(b);
        break;
      case SMax:
        v = a.smax(b);
        break;
      default:
        UNREACHABLE();
      }
      return { move(v), ap && bp };
    };
    break;

  case Abs:
    fn = [&](auto a, auto ap, auto b, auto bp) -> StateValue {
      return { a.abs(), ap && bp && (b == 0 || a != expr::IntSMin(a.bits())) };
    };
    break;
  }

  function<pair<StateValue,StateValue>(const expr&, const expr&, const expr&,
                                       const expr&)> zip_op;
  if (vertical_zip) {
    zip_op = [&](auto a, auto ap, auto b, auto bp) {
      auto [v1, v2] = fn(a, ap, b, bp);
      expr non_poison = ap && bp;
      StateValue sv1(move(v1), expr(non_poison));
      return make_pair(move(sv1), StateValue(move(v2), move(non_poison)));
    };
  } else {
    scalar_op = [&](auto a, auto ap, auto b, auto bp) -> StateValue {
      auto [v, np] = fn(a, ap, b, bp);
      return { move(v), ap && (isDivOrRem() ? expr(true) : bp) && np };
    };
  }

  auto &a = s[*lhs];
  auto &b = isDivOrRem() ? s.getAndAddPoisonUB(*rhs) : s[*rhs];

  if (lhs->getType().isVectorType()) {
    auto retty = getType().getAsAggregateType();
    vector<StateValue> vals;

    if (vertical_zip) {
      auto ty = lhs->getType().getAsAggregateType();
      vector<StateValue> vals1, vals2;
      unsigned val2idx = 1 + retty->isPadding(1);
      auto val1ty = retty->getChild(0).getAsAggregateType();
      auto val2ty = retty->getChild(val2idx).getAsAggregateType();

      for (unsigned i = 0, e = ty->numElementsConst(); i != e; ++i) {
        auto ai = ty->extract(a, i);
        auto bi = ty->extract(b, i);
        auto [v1, v2] = zip_op(ai.value, ai.non_poison, bi.value,
                               bi.non_poison);
        vals1.emplace_back(move(v1));
        vals2.emplace_back(move(v2));
      }
      vals.emplace_back(val1ty->aggregateVals(vals1));
      vals.emplace_back(val2ty->aggregateVals(vals2));
    } else {
      StateValue tmp;
      for (unsigned i = 0, e = retty->numElementsConst(); i != e; ++i) {
        auto ai = retty->extract(a, i);
        const StateValue *bi;
        switch (op) {
        case Abs:
        case Cttz:
        case Ctlz:
          bi = &b;
          break;
        default:
          tmp = retty->extract(b, i);
          bi = &tmp;
          break;
        }
        vals.emplace_back(scalar_op(ai.value, ai.non_poison, bi->value,
                                    bi->non_poison));
      }
    }
    return retty->aggregateVals(vals);
  }

  if (vertical_zip) {
    vector<StateValue> vals;
    auto [v1, v2] = zip_op(a.value, a.non_poison, b.value, b.non_poison);
    vals.emplace_back(move(v1));
    vals.emplace_back(move(v2));
    return getType().getAsAggregateType()->aggregateVals(vals);
  }
  return scalar_op(a.value, a.non_poison, b.value, b.non_poison);
}

expr BinOp::getTypeConstraints(const Function &f) const {
  expr instrconstr;
  switch (op) {
  case SAdd_Overflow:
  case UAdd_Overflow:
  case SSub_Overflow:
  case USub_Overflow:
  case SMul_Overflow:
  case UMul_Overflow:
    instrconstr = getType().enforceStructType() &&
                  lhs->getType().enforceIntOrVectorType() &&
                  lhs->getType() == rhs->getType();

    if (auto ty = getType().getAsStructType()) {
      unsigned v2idx = 1 + ty->isPadding(1);
      instrconstr &= ty->numElementsExcludingPadding() == 2 &&
                     ty->getChild(0) == lhs->getType() &&
                     ty->getChild(v2idx).enforceIntOrVectorType(1) &&
                     ty->getChild(v2idx).enforceVectorTypeEquiv(lhs->getType());
    }
    break;
  case Cttz:
  case Ctlz:
  case Abs:
    instrconstr = getType().enforceIntOrVectorType() &&
                  getType() == lhs->getType() &&
                  rhs->getType().enforceIntType(1);
    break;
  case FAdd:
  case FSub:
  case FMul:
  case FDiv:
  case FRem:
  case FMax:
  case FMin:
  case FMaximum:
  case FMinimum:
    instrconstr = getType().enforceFloatOrVectorType() &&
                  getType() == lhs->getType() &&
                  getType() == rhs->getType();
    break;
  default:
    instrconstr = getType().enforceIntOrVectorType() &&
                  getType() == lhs->getType() &&
                  getType() == rhs->getType();
    break;
  }
  return Value::getTypeConstraints() && move(instrconstr);
}

unique_ptr<Instr> BinOp::dup(const string &suffix) const {
  return make_unique<BinOp>(getType(), getName()+suffix, *lhs, *rhs, op, flags,
                            fmath);
}

bool BinOp::isDivOrRem() const {
  switch (op) {
  case Op::SDiv:
  case Op::SRem:
  case Op::UDiv:
  case Op::URem:
    return true;
  default:
    return false;
  }
}


vector<Value*> UnaryOp::operands() const {
  return { val };
}

bool UnaryOp::propagatesPoison() const {
  return true;
}

void UnaryOp::rauw(const Value &what, Value &with) {
  RAUW(val);
}

void UnaryOp::print(ostream &os) const {
  const char *str = nullptr;
  switch (op) {
  case Copy:        str = ""; break;
  case BitReverse:  str = "bitreverse "; break;
  case BSwap:       str = "bswap "; break;
  case Ctpop:       str = "ctpop "; break;
  case IsConstant:  str = "is.constant "; break;
  case IsNaN:       str = "isnan "; break;
  case FAbs:        str = "fabs "; break;
  case FNeg:        str = "fneg "; break;
  case Ceil:        str = "ceil "; break;
  case Floor:       str = "floor "; break;
  case Round:       str = "round "; break;
  case RoundEven:   str = "roundeven "; break;
  case Trunc:       str = "trunc "; break;
  case Sqrt:        str = "sqrt "; break;
  case FFS:         str = "ffs "; break;
  }

  os << getName() << " = " << str << fmath << *val;
}

StateValue UnaryOp::toSMT(State &s) const {
  function<StateValue(const expr&, const expr&)> fn;

  switch (op) {
  case Copy:
    if (dynamic_cast<AggregateValue *>(val))
      // Aggregate value is not registered at state.
      return val->toSMT(s);
    return s[*val];
  case BitReverse:
    fn = [](auto v, auto np) -> StateValue {
      return { v.bitreverse(), expr(np) };
    };
    break;
  case BSwap:
    fn = [](auto v, auto np) -> StateValue {
      return { v.bswap(), expr(np) };
    };
    break;
  case Ctpop:
    fn = [](auto v, auto np) -> StateValue {
      return { v.ctpop(), expr(np) };
    };
    break;
  case IsConstant: {
    expr one = expr::mkUInt(1, 1);
    if (dynamic_cast<Constant *>(val))
      return { move(one), true };

    // may or may not be a constant
    expr var = expr::mkFreshVar("is.const", one);
    s.addQuantVar(var);
    return { move(var), true };
  }
  case IsNaN:
    fn = [](auto v, auto np) -> StateValue {
      return { v.isNaN().toBVBool(), expr(np) };
    };
    break;
  case FAbs:
    fn = [&](auto v, auto np) -> StateValue {
      return fm_poison(s, v, np, [](expr &v) { return v.fabs(); }, fmath, true);
    };
    break;
  case FNeg:
    fn = [&](auto v, auto np) -> StateValue {
      return fm_poison(s, v, np, [](expr &v){ return v.fneg(); }, fmath, false);
    };
    break;
  case Ceil:
    fn = [&](auto v, auto np) -> StateValue {
      return fm_poison(s, v, np, [](expr &v) { return v.ceil(); }, fmath, true);
    };
    break;
  case Floor:
    fn = [&](auto v, auto np) -> StateValue {
      return fm_poison(s, v, np, [](expr &v) { return v.floor(); }, fmath, true);
    };
    break;
  case Round:
    fn = [&](auto v, auto np) -> StateValue {
      return fm_poison(s, v, np,
                       [](expr &v) { return v.roundna(); }, fmath, true);
    };
    break;
  case RoundEven:
    fn = [&](auto v, auto np) -> StateValue {
      return fm_poison(s, v, np,
                       [](expr &v) { return v.roundne(); }, fmath, true);
    };
    break;
  case Trunc:
    fn = [&](auto v, auto np) -> StateValue {
      return fm_poison(s, v, np,
                       [](expr &v) { return v.roundtz(); }, fmath, true);
    };
    break;
  case Sqrt:
    fn = [&](auto v, auto np) -> StateValue {
      return fm_poison(s, v, np, [](expr &v){ return v.sqrt(); }, fmath, false);
    };
    break;
  case FFS:
    fn = [](auto v, auto np) -> StateValue {
      return { v.cttz(expr::mkInt(-1, v)) + expr::mkUInt(1, v), expr(np) };
    };
    break;
  }

  auto &v = s[*val];

  if (getType().isVectorType()) {
    vector<StateValue> vals;
    auto ty = val->getType().getAsAggregateType();
    for (unsigned i = 0, e = ty->numElementsConst(); i != e; ++i) {
      auto vi = ty->extract(v, i);
      vals.emplace_back(fn(vi.value, vi.non_poison));
    }
    return getType().getAsAggregateType()->aggregateVals(vals);
  }
  return fn(v.value, v.non_poison);
}

expr UnaryOp::getTypeConstraints(const Function &f) const {
  expr instrconstr = getType() == val->getType();
  switch (op) {
  case Copy:
    break;
  case BSwap:
    instrconstr &= getType().enforceScalarOrVectorType([](auto &scalar) {
                     return scalar.enforceIntType() &&
                            scalar.sizeVar().urem(expr::mkUInt(16, 8)) == 0;
                   });
    break;
  case BitReverse:
  case Ctpop:
  case FFS:
    instrconstr &= getType().enforceIntOrVectorType();
    break;
  case IsConstant:
    instrconstr = getType().enforceIntType(1);
    break;
  case IsNaN:
    instrconstr = val->getType().enforceFloatOrVectorType() &&
                  getType().enforceIntOrVectorType(1) &&
                  getType().enforceVectorTypeIff(val->getType());
    break;
  case FAbs:
  case FNeg:
  case Ceil:
  case Floor:
  case Round:
  case RoundEven:
  case Trunc:
  case Sqrt:
    instrconstr &= getType().enforceFloatOrVectorType();
    break;
  }

  return Value::getTypeConstraints() && move(instrconstr);
}

unique_ptr<Instr> UnaryOp::dup(const string &suffix) const {
  return make_unique<UnaryOp>(getType(), getName() + suffix, *val, op, fmath);
}


vector<Value*> UnaryReductionOp::operands() const {
  return { val };
}

bool UnaryReductionOp::propagatesPoison() const {
  return true;
}

void UnaryReductionOp::rauw(const Value &what, Value &with) {
  RAUW(val);
}

void UnaryReductionOp::print(ostream &os) const {
  const char *str = nullptr;
  switch (op) {
  case Add:  str = "reduce_add "; break;
  case Mul:  str = "reduce_mul "; break;
  case And:  str = "reduce_and "; break;
  case Or:   str = "reduce_or "; break;
  case Xor:  str = "reduce_xor "; break;
  case SMax:  str = "reduce_smax "; break;
  case SMin:  str = "reduce_smin "; break;
  case UMax:  str = "reduce_umax "; break;
  case UMin:  str = "reduce_umin "; break;
  }

  os << getName() << " = " << str << print_type(val->getType())
     << val->getName();
}

StateValue UnaryReductionOp::toSMT(State &s) const {
  auto &v = s[*val];
  auto vty = val->getType().getAsAggregateType();
  StateValue res;
  for (unsigned i = 0, e = vty->numElementsConst(); i != e; ++i) {
    auto ith = vty->extract(v, i);
    if (i == 0) {
      res = move(ith);
      continue;
    }
    switch (op) {
    case Add: res.value = res.value + ith.value; break;
    case Mul: res.value = res.value * ith.value; break;
    case And: res.value = res.value & ith.value; break;
    case Or:  res.value = res.value | ith.value; break;
    case Xor: res.value = res.value ^ ith.value; break;
    case SMax: res.value = res.value.smax(ith.value); break;
    case SMin: res.value = res.value.smin(ith.value); break;
    case UMax: res.value = res.value.umax(ith.value); break;
    case UMin: res.value = res.value.umin(ith.value); break;
    default:  UNREACHABLE();
    }
    // The result is non-poisonous if all lanes are non-poisonous.
    res.non_poison &= ith.non_poison;
  }
  return res;
}

expr UnaryReductionOp::getTypeConstraints(const Function &f) const {
  expr instrconstr = getType() == val->getType();
  switch(op) {
  case Add:
  case Mul:
  case And:
  case Or:
  case Xor:
  case SMax:
  case SMin:
  case UMax:
  case UMin:
    instrconstr = getType().enforceIntType();
    instrconstr &= val->getType().enforceVectorType(
        [this](auto &scalar) { return scalar == getType(); });
    break;
  }

  return Value::getTypeConstraints() && move(instrconstr);
}

unique_ptr<Instr> UnaryReductionOp::dup(const string &suffix) const {
  return make_unique<UnaryReductionOp>(getType(), getName() + suffix, *val, op);
}


TernaryOp::TernaryOp(Type &type, string &&name, Value &a, Value &b, Value &c,
                     Op op, FastMathFlags fmath)
    : Instr(type, move(name)), a(&a), b(&b), c(&c), op(op), fmath(fmath) {
  switch (op) {
    case FShr:
    case FShl:
      assert(fmath.isNone());
      break;
    case FMA:
      break;
  }
}

vector<Value*> TernaryOp::operands() const {
  return { a, b, c };
}

bool TernaryOp::propagatesPoison() const {
  return true;
}

void TernaryOp::rauw(const Value &what, Value &with) {
  RAUW(a);
  RAUW(b);
  RAUW(c);
}

void TernaryOp::print(ostream &os) const {
  const char *str = nullptr;
  switch (op) {
  case FShl:
    str = "fshl ";
    break;
  case FShr:
    str = "fshr ";
    break;
  case FMA:
    str = "fma ";
    break;
  }

  os << getName() << " = " << str << fmath << *a << ", " << *b << ", " << *c;
}

StateValue TernaryOp::toSMT(State &s) const {
  auto &av = s[*a];
  auto &bv = s[*b];
  auto &cv = s[*c];
  function<StateValue(const expr&, const expr&, const expr&)> fn;

  switch (op) {
  case FShl:
    fn = [](auto a, auto b, auto c) -> StateValue {
      return { expr::fshl(a, b, c), true };
    };
    break;

  case FShr:
    fn = [](auto a, auto b, auto c) -> StateValue {
      return { expr::fshr(a, b, c), true };
    };
    break;

  case FMA:
    fn = [&](auto a, auto b, auto c) -> StateValue {
      return fm_poison(s, a, true, b, true, c, [](expr &a, expr &b, expr &c) {
                                   return expr::fma(a, b, c); }, fmath, false);
    };
    break;
  }

  if (getType().isVectorType()) {
    vector<StateValue> vals;
    auto ty = getType().getAsAggregateType();

    for (unsigned i = 0, e = ty->numElementsConst(); i != e; ++i) {
      auto ai = ty->extract(av, i);
      auto bi = ty->extract(bv, i);
      auto ci = ty->extract(cv, i);
      auto [v, np] = fn(ai.value, bi.value, ci.value);
      vals.emplace_back(move(v), ai.non_poison && bi.non_poison &&
                                 ci.non_poison && np);
    }
    return ty->aggregateVals(vals);
  }
  auto [v, np] = fn(av.value, bv.value, cv.value);
  return { move(v), av.non_poison && bv.non_poison && cv.non_poison && np };
}

expr TernaryOp::getTypeConstraints(const Function &f) const {
  expr instrconstr = Value::getTypeConstraints() &&
                     getType() == a->getType() &&
                     getType() == b->getType() &&
                     getType() == c->getType();
  switch(op) {
    case FShl:
    case FShr:
      instrconstr &= getType().enforceIntOrVectorType();
      break;
    case FMA:
      instrconstr &= getType().enforceFloatOrVectorType();
      break;
  }
  return instrconstr;
}

unique_ptr<Instr> TernaryOp::dup(const string &suffix) const {
  return make_unique<TernaryOp>(getType(), getName() + suffix, *a, *b, *c, op);
}


vector<Value*> ConversionOp::operands() const {
  return { val };
}

bool ConversionOp::propagatesPoison() const {
  return true;
}

void ConversionOp::rauw(const Value &what, Value &with) {
  RAUW(val);
}

void ConversionOp::print(ostream &os) const {
  const char *str = nullptr;
  switch (op) {
  case SExt:     str = "sext "; break;
  case ZExt:     str = "zext "; break;
  case Trunc:    str = "trunc "; break;
  case BitCast:  str = "bitcast "; break;
  case SIntToFP: str = "sitofp "; break;
  case UIntToFP: str = "uitofp "; break;
  case FPToSInt: str = "fptosi "; break;
  case FPToUInt: str = "fptoui "; break;
  case FPExt:    str = "fpext "; break;
  case FPTrunc:  str = "fptrunc "; break;
  case Ptr2Int:  str = "ptrtoint "; break;
  case Int2Ptr:  str = "int2ptr "; break;
  }

  os << getName() << " = " << str << *val << print_type(getType(), " to ", "");
}

StateValue ConversionOp::toSMT(State &s) const {
  auto v = s[*val];
  function<StateValue(expr &&, const Type &)> fn;

  switch (op) {
  case SExt:
    fn = [](auto &&val, auto &to_type) -> StateValue {
      return { val.sext(to_type.bits() - val.bits()), true };
    };
    break;
  case ZExt:
    fn = [](auto &&val, auto &to_type) -> StateValue {
      return { val.zext(to_type.bits() - val.bits()), true };
    };
    break;
  case Trunc:
    fn = [](auto &&val, auto &to_type) -> StateValue {
      return { val.trunc(to_type.bits()), true };
    };
    break;
  case BitCast:
    fn = [](auto &&val, auto &to_type) -> StateValue {
      return { to_type.fromInt(move(val)), true };
    };
    break;
  case SIntToFP:
    fn = [](auto &&val, auto &to_type) -> StateValue {
      return { val.sint2fp(to_type.getDummyValue(false).value), true };
    };
    break;
  case UIntToFP:
    fn = [](auto &&val, auto &to_type) -> StateValue {
      return { val.uint2fp(to_type.getDummyValue(false).value), true };
    };
    break;
  case FPToSInt:
    fn = [](auto &&val, auto &to_type) -> StateValue {
      expr bv  = val.fp2sint(to_type.bits());
      expr fp2 = bv.sint2fp(val);
      // -0.xx is converted to 0 and then to 0.0, though -0.xx is ok to convert
      expr valrtz = val.roundtz();
      return { move(bv), valrtz.isFPZero() || fp2 == valrtz };
    };
    break;
  case FPToUInt:
    fn = [](auto &&val, auto &to_type) -> StateValue {
      expr bv  = val.fp2uint(to_type.bits());
      expr fp2 = bv.uint2fp(val);
      // -0.xx must be converted to 0, not poison.
      expr valrtz = val.roundtz();
      return { move(bv), valrtz.isFPZero() || fp2 == valrtz };
    };
    break;
  case FPExt:
  case FPTrunc:
    fn = [](auto &&val, auto &to_type) -> StateValue {
      return { val.float2Float(to_type.getDummyValue(false).value), true };
    };
    break;
  case Ptr2Int:
    fn = [&](auto &&val, auto &to_type) -> StateValue {
      return { s.getMemory().ptr2int(val).zextOrTrunc(to_type.bits()), true };
    };
    break;
  case Int2Ptr:
    fn = [&](auto &&val, auto &to_type) -> StateValue {
      return { s.getMemory().int2ptr(val), true };
    };
    break;
  }

  auto scalar = [&](StateValue &&sv, const Type &to_type) -> StateValue {
    auto [v, np] = fn(move(sv.value), to_type);
    return { move(v), sv.non_poison && np };
  };

  if (op == BitCast) {
    // NOP: ptr vect -> ptr vect
    if (getType().isVectorType() &&
        getType().getAsAggregateType()->getChild(0).isPtrType())
      return v;

    v = val->getType().toInt(s, move(v));
  }

  if (getType().isVectorType()) {
    vector<StateValue> vals;
    auto retty = getType().getAsAggregateType();
    auto elems = retty->numElementsConst();

    // bitcast vect elems size may vary, so create a new data type whose
    // element size is aligned with the output vector elem size
    IntType elem_ty("int", retty->bits() / elems);
    VectorType int_ty("vec", elems, elem_ty);
    auto valty = op == BitCast ? &int_ty : val->getType().getAsAggregateType();

    for (unsigned i = 0; i != elems; ++i) {
      unsigned idx = (little_endian && op == BitCast) ? elems - i - 1 : i;
      vals.emplace_back(scalar(valty->extract(v, idx), retty->getChild(idx)));
    }
    return retty->aggregateVals(vals);
  }

  // turn poison data into boolean
  if (op == BitCast)
    v.non_poison = v.non_poison == expr::mkInt(-1, v.non_poison);

  return scalar(move(v), getType());
}

expr ConversionOp::getTypeConstraints(const Function &f) const {
  expr c;
  switch (op) {
  case SExt:
  case ZExt:
    c = getType().enforceIntOrVectorType() &&
        val->getType().enforceIntOrVectorType() &&
        val->getType().scalarSize().ult(getType().scalarSize());
    break;
  case Trunc:
    c = getType().enforceIntOrVectorType() &&
        val->getType().enforceIntOrVectorType() &&
        getType().scalarSize().ult(val->getType().scalarSize());
    break;
  case BitCast:
    c = getType().enforceIntOrFloatOrPtrOrVectorType() &&
        val->getType().enforceIntOrFloatOrPtrOrVectorType() &&
        getType().enforcePtrOrVectorType() ==
          val->getType().enforcePtrOrVectorType() &&
        getType().sizeVar() == val->getType().sizeVar();
    break;
  case SIntToFP:
  case UIntToFP:
    c = getType().enforceFloatOrVectorType() &&
        val->getType().enforceIntOrVectorType();
    break;
  case FPToSInt:
  case FPToUInt:
    c = getType().enforceIntOrVectorType() &&
        val->getType().enforceFloatOrVectorType();
    break;
  case FPExt:
    c = getType().enforceFloatOrVectorType() &&
        val->getType().enforceFloatOrVectorType() &&
        val->getType().scalarSize().ult(getType().scalarSize());
    break;
  case FPTrunc:
    c = getType().enforceFloatOrVectorType() &&
        val->getType().enforceFloatOrVectorType() &&
        val->getType().scalarSize().ugt(getType().scalarSize());
    break;
  case Ptr2Int:
    c = getType().enforceIntOrVectorType() &&
        val->getType().enforcePtrOrVectorType();
    break;
  case Int2Ptr:
    c = getType().enforcePtrOrVectorType() &&
        val->getType().enforceIntOrVectorType();
    break;
  }

  c &= Value::getTypeConstraints();
  if (op != BitCast)
    c &= getType().enforceVectorTypeEquiv(val->getType());
  return c;
}

unique_ptr<Instr> ConversionOp::dup(const string &suffix) const {
  return make_unique<ConversionOp>(getType(), getName() + suffix, *val, op);
}


vector<Value*> Select::operands() const {
  return { cond, a, b };
}

void Select::rauw(const Value &what, Value &with) {
  RAUW(cond);
  RAUW(a);
  RAUW(b);
}

void Select::print(ostream &os) const {
  os << getName() << " = select " << fmath << *cond << ", " << *a << ", " << *b;
}

StateValue Select::toSMT(State &s) const {
  auto &cv = s[*cond];
  auto &av = s[*a];
  auto &bv = s[*b];

  auto scalar = [&](const auto &a, const auto &b, const auto &c) -> StateValue {
    auto cond = c.value == 1;
    auto identity = [](const expr &x) { return x; };
    StateValue sva = fm_poison(s, a.value, a.non_poison, identity, fmath, true);
    StateValue svb = fm_poison(s, b.value, b.non_poison, identity, fmath, true);
    return { expr::mkIf(cond, sva.value, svb.value),
             c.non_poison && expr::mkIf(cond, sva.non_poison, svb.non_poison) };
  };

  if (auto agg = getType().getAsAggregateType()) {
    vector<StateValue> vals;
    auto cond_agg = cond->getType().getAsAggregateType();

    for (unsigned i = 0, e = agg->numElementsConst(); i != e; ++i) {
      if (!agg->isPadding(i))
        vals.emplace_back(scalar(agg->extract(av, i), agg->extract(bv, i),
                                 cond_agg ? cond_agg->extract(cv, i) : cv));
    }
    return agg->aggregateVals(vals);
  }
  return scalar(av, bv, cv);
}

expr Select::getTypeConstraints(const Function &f) const {
  return Value::getTypeConstraints() &&
         cond->getType().enforceIntOrVectorType(1) &&
         getType().enforceVectorTypeIff(cond->getType()) &&
         (fmath.isNone() ? expr(true) : getType().enforceFloatOrVectorType()) &&
         getType() == a->getType() &&
         getType() == b->getType();
}

unique_ptr<Instr> Select::dup(const string &suffix) const {
  return make_unique<Select>(getType(), getName() + suffix, *cond, *a, *b);
}


void ExtractValue::addIdx(unsigned idx) {
  idxs.emplace_back(idx);
}

vector<Value*> ExtractValue::operands() const {
  return { val };
}

void ExtractValue::rauw(const Value &what, Value &with) {
  RAUW(val);
}

void ExtractValue::print(ostream &os) const {
  os << getName() << " = extractvalue " << *val;
  for (auto idx : idxs) {
    os << ", " << idx;
  }
}

StateValue ExtractValue::toSMT(State &s) const {
  auto v = s[*val];

  Type *type = &val->getType();
  for (auto idx : idxs) {
    auto ty = type->getAsAggregateType();
    v = ty->extract(v, idx);
    type = &ty->getChild(idx);
  }
  return v;
}

expr ExtractValue::getTypeConstraints(const Function &f) const {
  auto c = Value::getTypeConstraints() &&
           val->getType().enforceAggregateType();

  Type *type = &val->getType();
  unsigned i = 0;
  for (auto idx : idxs) {
    auto ty = type->getAsAggregateType();
    if (!ty) {
      c = false;
      break;
    }
    type = &ty->getChild(idx);

    c &= ty->numElements().ugt(idx);
    if (++i == idxs.size() && idx < ty->numElementsConst())
      c &= ty->getChild(idx) == getType();
  }
  return c;
}

unique_ptr<Instr> ExtractValue::dup(const string &suffix) const {
  auto ret = make_unique<ExtractValue>(getType(), getName() + suffix, *val);
  for (auto idx : idxs) {
    ret->addIdx(idx);
  }
  return ret;
}


void InsertValue::addIdx(unsigned idx) {
  idxs.emplace_back(idx);
}

vector<Value*> InsertValue::operands() const {
  return { val, elt };
}

void InsertValue::rauw(const Value &what, Value &with) {
  RAUW(val);
  RAUW(elt);
}

void InsertValue::print(ostream &os) const {
  os << getName() << " = insertvalue " << *val << ", " << *elt;
  for (auto idx : idxs) {
    os << ", " << idx;
  }
}

static StateValue update_repack(Type *type,
                                const StateValue &val,
                                const StateValue &elem,
                                vector<unsigned> &indices) {
  auto ty = type->getAsAggregateType();
  unsigned cur_idx = indices.back();
  indices.pop_back();
  vector<StateValue> vals;
  for (unsigned i = 0, e = ty->numElementsConst(); i < e; ++i) {
    if (ty->isPadding(i))
      continue;

    auto v = ty->extract(val, i);
    if (i == cur_idx) {
      vals.emplace_back(indices.empty() ?
                        elem :
                        update_repack(&ty->getChild(i), v, elem, indices));
    } else {
      vals.emplace_back(move(v));
    }
  }

  return ty->aggregateVals(vals);
}

StateValue InsertValue::toSMT(State &s) const {
  auto &sv = s[*val];
  auto &elem = s[*elt];

  Type *type = &val->getType();
  vector<unsigned> idxs_reverse(idxs.rbegin(), idxs.rend());
  return update_repack(type, sv, elem, idxs_reverse);
}

expr InsertValue::getTypeConstraints(const Function &f) const {
  auto c = Value::getTypeConstraints() &&
           val->getType().enforceAggregateType() &&
           val->getType() == getType();

  Type *type = &val->getType();
  unsigned i = 0;
  for (auto idx : idxs) {
    auto ty = type->getAsAggregateType();
    if (!ty)
      return false;

    type = &ty->getChild(idx);

    c &= ty->numElements().ugt(idx);
    if (++i == idxs.size() && idx < ty->numElementsConst())
      c &= ty->getChild(idx) == elt->getType();
  }

  return c;
}

unique_ptr<Instr> InsertValue::dup(const string &suffix) const {
  auto ret = make_unique<InsertValue>(getType(), getName() + suffix, *val, *elt);
  for (auto idx : idxs) {
    ret->addIdx(idx);
  }
  return ret;
}

DEFINE_AS_RETZEROALIGN(FnCall, getMaxAllocSize);
DEFINE_AS_RETZERO(FnCall, getMaxGEPOffset);

bool FnCall::canFree() const {
  return !getAttributes().has(FnAttrs::NoFree);
}

uint64_t FnCall::getMaxAccessSize() const {
  uint64_t sz = attrs.has(FnAttrs::Dereferenceable) ? attrs.derefBytes : 0;
  if (attrs.has(FnAttrs::DereferenceableOrNull))
    sz = max(sz, attrs.derefOrNullBytes);

  for (auto &arg : args) {
    if (arg.second.has(ParamAttrs::Dereferenceable))
      sz = max(sz, arg.second.derefBytes);
    if (arg.second.has(ParamAttrs::DereferenceableOrNull))
      sz = max(sz, arg.second.derefOrNullBytes);
  }
  return sz;
}

FnCall::ByteAccessInfo FnCall::getByteAccessInfo() const {
  // If bytesize is zero, this call does not participate in byte encoding.
  uint64_t bytesize = 0;

#define UPDATE(attr)                                                   \
  do {                                                                 \
    uint64_t sz = 0;                                                   \
    if (attr.has(decay<decltype(attr)>::type::Dereferenceable))        \
      sz = attr.derefBytes;                                            \
    if (attr.has(decay<decltype(attr)>::type::DereferenceableOrNull))  \
      sz = gcd(sz, attr.derefOrNullBytes);                             \
    /* Without align, nothing is guaranteed about the bytesize */      \
    sz = gcd(sz, retattr.align);                                       \
    bytesize = bytesize ? gcd(bytesize, sz) : sz;                      \
  } while (0)

  auto &retattr = getAttributes();
  UPDATE(retattr);

  for (auto &arg : args) {
    if (!arg.first->getType().isPtrType())
      continue;

    UPDATE(arg.second);
    // Pointer arguments without dereferenceable attr don't contribute to the
    // byte size.
    // call f(* dereferenceable(n) align m %p, * %q) is equivalent to a dummy
    // load followed by a function call:
    //   load i<8*n> %p, align m
    //   call f(* %p, * %q)
    // f(%p, %q) does not contribute to the bytesize. After bytesize is fixed,
    // function calls update a memory with the granularity.
  }
  if (bytesize == 0) {
    // No dereferenceable attribute
    return {};
  }

#undef UPDATE

  return ByteAccessInfo::anyType(bytesize);
}


void FnCall::addArg(Value &arg, ParamAttrs &&attrs) {
  args.emplace_back(&arg, move(attrs));
}

vector<Value*> FnCall::operands() const {
  vector<Value*> output;
  transform(args.begin(), args.end(), back_inserter(output),
            [](auto &p){ return p.first; });
  return output;
}

void FnCall::rauw(const Value &what, Value &with) {
  for (auto &arg : args) {
    RAUW(arg.first);
  }
}

void FnCall::print(ostream &os) const {
  if (!isVoid())
    os << getName() << " = ";

  os << "call " << print_type(getType()) << fnName << '(';

  bool first = true;
  for (auto &[arg, attrs] : args) {
    if (!first)
      os << ", ";

    os << attrs << *arg;
    first = false;
  }
  os << ')' << attrs;
}

static void eq_bids(OrExpr &acc, Memory &m, const Type &t,
                    const StateValue &val, const expr &bid) {
  if (auto agg = t.getAsAggregateType()) {
    for (unsigned i = 0, e = agg->numElementsConst(); i != e; ++i) {
      eq_bids(acc, m, agg->getChild(i), agg->extract(val, i), bid);
    }
    return;
  }

  if (t.isPtrType()) {
    acc.add(val.non_poison && Pointer(m, val.value).getBid() == bid);
  }
}

static expr ptr_only_args(State &s, const Pointer &p) {
  expr bid = p.getBid();
  auto &m  = s.getMemory();

  OrExpr e;
  for (auto &in : s.getFn().getInputs()) {
    if (hasPtr(in.getType()))
      eq_bids(e, m, in.getType(), s[in], bid);
  }
  return e();
}

static void unpack_inputs(State &s, Value &argv, Type &ty,
                          const ParamAttrs &argflag, bool argmemonly,
                          StateValue value, StateValue value2,
                          vector<StateValue> &inputs,
                          vector<Memory::PtrInput> &ptr_inputs) {
  if (auto agg = ty.getAsAggregateType()) {
    for (unsigned i = 0, e = agg->numElementsConst(); i != e; ++i) {
      unpack_inputs(s, argv, agg->getChild(i), argflag, argmemonly,
                    agg->extract(value, i), agg->extract(value2, i), inputs,
                    ptr_inputs);
    }
    return;
  }

  auto unpack = [&](StateValue &&value) {
    auto [UB, new_non_poison] = argflag.encode(s, value, ty);
    s.addUB(move(UB));
    value.non_poison = move(new_non_poison);

    if (ty.isPtrType()) {
      if (argmemonly)
        value.non_poison
          &= ptr_only_args(s, Pointer(s.getMemory(), value.value));

      ptr_inputs.emplace_back(move(value),
                              argflag.blockSize,
                              argflag.has(ParamAttrs::NoCapture));
    } else {
      inputs.emplace_back(move(value));
    }
  };
  unpack(move(value));
  unpack(move(value2));
}

static void unpack_ret_ty (vector<Type*> &out_types, Type &ty) {
  if (auto agg = ty.getAsAggregateType()) {
    for (unsigned i = 0, e = agg->numElementsConst(); i != e; ++i) {
      // Padding is automatically filled with poison
      if (agg->isPadding(i))
        continue;
      unpack_ret_ty(out_types, agg->getChild(i));
    }
  } else {
    out_types.emplace_back(&ty);
  }
}

static StateValue
check_return_value(State &s, StateValue &&val, const Type &ty,
                   const FnAttrs &attrs, bool is_ret_instr) {
  if (ty.isPtrType() && is_ret_instr) {
    Pointer p(s.getMemory(), val.value);
    val.non_poison &= !p.isStackAllocated();
    val.non_poison &= !p.isNocapture();
  }

  auto [UB, new_non_poison] = attrs.encode(s, val, ty);
  s.addUB(move(UB));
  return { move(val.value), move(new_non_poison) };
}

static StateValue
pack_return(State &s, Type &ty, vector<StateValue> &vals, const FnAttrs &attrs,
            unsigned &idx) {
  if (auto agg = ty.getAsAggregateType()) {
    vector<StateValue> vs;
    for (unsigned i = 0, e = agg->numElementsConst(); i != e; ++i) {
      if (!agg->isPadding(i))
        vs.emplace_back(pack_return(s, agg->getChild(i), vals, attrs, idx));
    }
    return agg->aggregateVals(vs);
  }

  return check_return_value(s, move(vals[idx++]), ty, attrs, false);
}

StateValue FnCall::toSMT(State &s) const {
  if (approx)
    s.doesApproximation("Unknown libcall: " + fnName);

  vector<StateValue> inputs;
  vector<Memory::PtrInput> ptr_inputs;
  vector<Type*> out_types;
  bool argmemonly_fn   = s.getFn().getFnAttrs().has(FnAttrs::ArgMemOnly);
  bool argmemonly_call = hasAttribute(FnAttrs::ArgMemOnly);

  ostringstream fnName_mangled;
  fnName_mangled << fnName;
  for (auto &[arg, flags] : args) {
    // we duplicate each argument so that undef values are allowed to take
    // different values so we can catch the bug in f(freeze(undef)) -> f(undef)
    StateValue sv, sv2;
    if (flags.poisonImpliesUB()) {
      sv = s.getAndAddPoisonUB(*arg, flags.undefImpliesUB());
      if (flags.undefImpliesUB())
        sv2 = sv;
      else
        sv2 = s.getAndAddPoisonUB(*arg, false);
    } else {
      sv  = s[*arg];
      sv2 = s[*arg];
    }

    unpack_inputs(s, *arg, arg->getType(), flags, argmemonly_fn, move(sv),
                  move(sv2), inputs, ptr_inputs);
    fnName_mangled << '#' << arg->getType();
  }
  fnName_mangled << '!' << getType();
  if (!isVoid())
    unpack_ret_ty(out_types, getType());

  auto check = [&](FnAttrs::Attribute attr) {
    return s.getFn().getFnAttrs().has(attr) && !hasAttribute(attr);
  };

  auto check_implies = [&](FnAttrs::Attribute attr) {
    if (!check(attr))
      return;

    if (argmemonly_call) {
      for (auto &p : ptr_inputs) {
        if (!p.byval) {
          Pointer ptr(s.getMemory(), p.val.value);
          s.addUB(p.val.non_poison.implies(
                    ptr.isLocal() || ptr.isConstGlobal()));
        }
      }
    } else {
      s.addUB(expr(false));
    }
  };

  check_implies(FnAttrs::NoRead);
  check_implies(FnAttrs::NoWrite);
  check_implies(FnAttrs::NoFree);

  // Check attributes that calles must have if caller has them
  if (check(FnAttrs::ArgMemOnly) ||
      check(FnAttrs::NoThrow) ||
      check(FnAttrs::WillReturn) ||
      check(FnAttrs::InaccessibleMemOnly))
    s.addUB(expr(false));

  // can't have both!
  if (attrs.has(FnAttrs::ArgMemOnly) && attrs.has(FnAttrs::InaccessibleMemOnly))
    s.addUB(expr(false));

  unsigned idx = 0;
  auto ret = s.addFnCall(fnName_mangled.str(), move(inputs), move(ptr_inputs),
                         out_types, attrs);

  return isVoid() ? StateValue() : pack_return(s, getType(), ret, attrs, idx);
}

expr FnCall::getTypeConstraints(const Function &f) const {
  // TODO : also need to name each arg type smt var uniquely
  return Value::getTypeConstraints();
}

unique_ptr<Instr> FnCall::dup(const string &suffix) const {
  auto r = make_unique<FnCall>(getType(), getName() + suffix, string(fnName),
                               FnAttrs(attrs));
  r->args = args;
  r->approx = approx;
  return r;
}


InlineAsm::InlineAsm(Type &type, string &&name, const string &asm_str,
                     const string &constraints, FnAttrs &&attrs)
  : FnCall(type, move(name), "asm " + asm_str + ", " + constraints,
           move(attrs)) {}


ICmp::ICmp(Type &type, string &&name, Cond cond, Value &a, Value &b)
  : Instr(type, move(name)), a(&a), b(&b), cond(cond), defined(cond != Any) {
  if (!defined)
    cond_name = getName() + "_cond";
}

expr ICmp::cond_var() const {
  return defined ? expr::mkUInt(cond, 4) : expr::mkVar(cond_name.c_str(), 4);
}

vector<Value*> ICmp::operands() const {
  return { a, b };
}

bool ICmp::propagatesPoison() const {
  return true;
}

bool ICmp::isPtrCmp() const {
  auto &elem_ty = a->getType();
  return elem_ty.isPtrType() ||
      (elem_ty.isVectorType() &&
       elem_ty.getAsAggregateType()->getChild(0).isPtrType());
}

void ICmp::rauw(const Value &what, Value &with) {
  RAUW(a);
  RAUW(b);
}

void ICmp::print(ostream &os) const {
  const char *condtxt = nullptr;
  switch (cond) {
  case EQ:  condtxt = "eq "; break;
  case NE:  condtxt = "ne "; break;
  case SLE: condtxt = "sle "; break;
  case SLT: condtxt = "slt "; break;
  case SGE: condtxt = "sge "; break;
  case SGT: condtxt = "sgt "; break;
  case ULE: condtxt = "ule "; break;
  case ULT: condtxt = "ult "; break;
  case UGE: condtxt = "uge "; break;
  case UGT: condtxt = "ugt "; break;
  case Any: condtxt = ""; break;
  }
  os << getName() << " = icmp " << condtxt << *a << ", " << b->getName();
  switch (pcmode) {
  case INTEGRAL: break;
  case PROVENANCE: os << ", use_provenance"; break;
  case OFFSETONLY: os << ", offsetonly"; break;
  }
}

static expr build_icmp_chain(const expr &var,
                             const function<expr(ICmp::Cond)> &fn,
                             ICmp::Cond cond = ICmp::Any,
                             expr last = expr()) {
  auto old_cond = cond;
  cond = ICmp::Cond(cond - 1);

  if (old_cond == ICmp::Any)
    return build_icmp_chain(var, fn, cond, fn(cond));

  auto e = expr::mkIf(var == cond, fn(cond), last);
  return cond == 0 ? e : build_icmp_chain(var, fn, cond, move(e));
}

StateValue ICmp::toSMT(State &s) const {
  auto &a_eval = s[*a];
  auto &b_eval = s[*b];

  function<expr(const expr&, const expr&, Cond)> fn =
      [&](auto &av, auto &bv, Cond cond) {
    switch (cond) {
    case EQ:  return av == bv;
    case NE:  return av != bv;
    case SLE: return av.sle(bv);
    case SLT: return av.slt(bv);
    case SGE: return av.sge(bv);
    case SGT: return av.sgt(bv);
    case ULE: return av.ule(bv);
    case ULT: return av.ult(bv);
    case UGE: return av.uge(bv);
    case UGT: return av.ugt(bv);
    case Any:
      UNREACHABLE();
    }
    UNREACHABLE();
  };

  if (isPtrCmp()) {
    fn = [this, &s, fn](const expr &av, const expr &bv, Cond cond) {
      Pointer lhs(s.getMemory(), av);
      Pointer rhs(s.getMemory(), bv);
      switch (pcmode) {
      case INTEGRAL:
        return fn(lhs.getAddress(), rhs.getAddress(), cond);
      case PROVENANCE:
        assert(cond == EQ || cond == NE);
        return cond == EQ ? lhs == rhs : lhs != rhs;
      case OFFSETONLY:
        return fn(lhs.getOffset(), rhs.getOffset(), cond);
      }
      UNREACHABLE();
    };
  }

  auto scalar = [&](const StateValue &a, const StateValue &b) -> StateValue {
    auto fn2 = [&](Cond c) { return fn(a.value, b.value, c); };
    auto v = cond != Any ? fn2(cond) : build_icmp_chain(cond_var(), fn2);
    return { v.toBVBool(), a.non_poison && b.non_poison };
  };

  auto &elem_ty = a->getType();
  if (auto agg = elem_ty.getAsAggregateType()) {
    vector<StateValue> vals;
    for (unsigned i = 0, e = agg->numElementsConst(); i != e; ++i) {
      vals.emplace_back(scalar(agg->extract(a_eval, i),
                               agg->extract(b_eval, i)));
    }
    return getType().getAsAggregateType()->aggregateVals(vals);
  }
  return scalar(a_eval, b_eval);
}

expr ICmp::getTypeConstraints(const Function &f) const {
  return Value::getTypeConstraints() &&
         getType().enforceIntOrVectorType(1) &&
         getType().enforceVectorTypeEquiv(a->getType()) &&
         a->getType().enforceIntOrPtrOrVectorType() &&
         a->getType() == b->getType();
}

unique_ptr<Instr> ICmp::dup(const string &suffix) const {
  return make_unique<ICmp>(getType(), getName() + suffix, cond, *a, *b);
}


vector<Value*> FCmp::operands() const {
  return { a, b };
}

void FCmp::rauw(const Value &what, Value &with) {
  RAUW(a);
  RAUW(b);
}

void FCmp::print(ostream &os) const {
  const char *condtxt = nullptr;
  switch (cond) {
  case OEQ:   condtxt = "oeq "; break;
  case OGT:   condtxt = "ogt "; break;
  case OGE:   condtxt = "oge "; break;
  case OLT:   condtxt = "olt "; break;
  case OLE:   condtxt = "ole "; break;
  case ONE:   condtxt = "one "; break;
  case ORD:   condtxt = "ord "; break;
  case UEQ:   condtxt = "ueq "; break;
  case UGT:   condtxt = "ugt "; break;
  case UGE:   condtxt = "uge "; break;
  case ULT:   condtxt = "ult "; break;
  case ULE:   condtxt = "ule "; break;
  case UNE:   condtxt = "une "; break;
  case UNO:   condtxt = "uno "; break;
  }
  os << getName() << " = fcmp " << fmath << condtxt << *a << ", "
     << b->getName();
}

StateValue FCmp::toSMT(State &s) const {
  auto &a_eval = s[*a];
  auto &b_eval = s[*b];

  auto fn = [&](const auto &a, const auto &b) -> StateValue {
    auto cmp = [&](const expr &a, const expr &b) {
      switch (cond) {
      case OEQ: return a.foeq(b);
      case OGT: return a.fogt(b);
      case OGE: return a.foge(b);
      case OLT: return a.folt(b);
      case OLE: return a.fole(b);
      case ONE: return a.fone(b);
      case ORD: return a.ford(b);
      case UEQ: return a.fueq(b);
      case UGT: return a.fugt(b);
      case UGE: return a.fuge(b);
      case ULT: return a.fult(b);
      case ULE: return a.fule(b);
      case UNE: return a.fune(b);
      case UNO: return a.funo(b);
      }
      UNREACHABLE();
    };
    auto [val, np] = fm_poison(s, a.value, a.non_poison, b.value, b.non_poison,
                               cmp, fmath, true);
    return { val.toBVBool(), move(np) };
  };

  if (auto agg = a->getType().getAsAggregateType()) {
    vector<StateValue> vals;
    for (unsigned i = 0, e = agg->numElementsConst(); i != e; ++i) {
      vals.emplace_back(fn(agg->extract(a_eval, i), agg->extract(b_eval, i)));
    }
    return getType().getAsAggregateType()->aggregateVals(vals);
  }
  return fn(a_eval, b_eval);
}

expr FCmp::getTypeConstraints(const Function &f) const {
  return Value::getTypeConstraints() &&
         getType().enforceIntOrVectorType(1) &&
         getType().enforceVectorTypeEquiv(a->getType()) &&
         a->getType().enforceFloatOrVectorType() &&
         a->getType() == b->getType();
}

unique_ptr<Instr> FCmp::dup(const string &suffix) const {
  return make_unique<FCmp>(getType(), getName() + suffix, cond, *a, *b, fmath);
}


vector<Value*> Freeze::operands() const {
  return { val };
}

void Freeze::rauw(const Value &what, Value &with) {
  RAUW(val);
}

void Freeze::print(ostream &os) const {
  os << getName() << " = freeze " << print_type(getType()) << val->getName();
}

StateValue Freeze::toSMT(State &s) const {
  auto &v = s[*val];
  s.resetUndefVars();

  auto scalar = [&](auto &v, auto &np, auto &ty) -> StateValue {
    if (np.isTrue())
      return { expr(v), expr(np) };

    StateValue ret_type = ty.getDummyValue(true);
    expr nondet = expr::mkFreshVar("nondet", ret_type.value);
    s.addQuantVar(nondet);
    return { expr::mkIf(np, v, move(nondet)), move(ret_type.non_poison) };
  };

  // TODO: support recursive aggregates

  if (getType().isAggregateType()) {
    vector<StateValue> vals;
    auto ty = getType().getAsAggregateType();
    for (unsigned i = 0, e = ty->numElementsConst(); i != e; ++i) {
      if (ty->isPadding(i))
        continue;
      auto vi = ty->extract(v, i);
      vals.emplace_back(scalar(vi.value, vi.non_poison, ty->getChild(i)));
    }
    return ty->aggregateVals(vals);
  }
  return scalar(v.value, v.non_poison, getType());
}

expr Freeze::getTypeConstraints(const Function &f) const {
  return Value::getTypeConstraints() &&
         getType() == val->getType();
}

unique_ptr<Instr> Freeze::dup(const string &suffix) const {
  return make_unique<Freeze>(getType(), getName() + suffix, *val);
}


void Phi::addValue(Value &val, string &&BB_name) {
  values.emplace_back(&val, move(BB_name));
}

void Phi::removeValue(const string &BB_name) {
  for (auto I = values.begin(), E = values.end(); I != E; ++I) {
    if (I->second == BB_name) {
      values.erase(I);
      break;
    }
  }
}

vector<string> Phi::sources() const {
  vector<string> s;
  for (auto &[_, bb] : values) {
    s.emplace_back(bb);
  }
  return s;
}

void Phi::replaceSourceWith(const string &from, const string &to) {
  for (auto &[_, bb] : values) {
    if (bb == from) {
      bb = to;
      break;
    }
  }
}

vector<Value*> Phi::operands() const {
  vector<Value*> v;
  for (auto &[val, bb] : values) {
    v.emplace_back(val);
  }
  return v;
}

void Phi::rauw(const Value &what, Value &with) {
  for (auto &[val, bb] : values) {
    RAUW(val);
  }
}

void Phi::replace(const string &predecessor, Value &newval) {
  for (auto &[val, bb] : values) {
    if (bb == predecessor) {
      val = &newval;
      break;
    }
  }
}

void Phi::print(ostream &os) const {
  os << getName() << " = phi " << print_type(getType());

  bool first = true;
  for (auto &[val, bb] : values) {
    if (!first)
      os << ", ";
    os << "[ " << val->getName() << ", " << bb << " ]";
    first = false;
  }
}

StateValue Phi::toSMT(State &s) const {
  DisjointExpr<StateValue> ret(getType().getDummyValue(false));
  map<Value*, StateValue> cache;

  for (auto &[val, bb] : values) {
    // check if this was a jump from unreachable BB
    if (auto pre = s.jumpCondFrom(s.getFn().getBB(bb))) {
      auto [I, inserted] = cache.try_emplace(val);
      if (inserted)
        I->second = s[*val];
      ret.add(I->second, (*pre)());
    }
  }
  return *ret();
}

expr Phi::getTypeConstraints(const Function &f) const {
  auto c = Value::getTypeConstraints();
  for (auto &[val, bb] : values) {
    c &= val->getType() == getType();
  }
  return c;
}

unique_ptr<Instr> Phi::dup(const string &suffix) const {
  auto phi = make_unique<Phi>(getType(), getName() + suffix);
  for (auto &[val, bb] : values) {
    phi->addValue(*val, string(bb));
  }
  return phi;
}


const BasicBlock& JumpInstr::target_iterator::operator*() const {
  if (auto br = dynamic_cast<const Branch*>(instr))
    return idx == 0 ? br->getTrue() : *br->getFalse();

  if (auto sw = dynamic_cast<const Switch*>(instr))
    return idx == 0 ? *sw->getDefault() : *sw->getTarget(idx-1).second;

  UNREACHABLE();
}

JumpInstr::target_iterator JumpInstr::it_helper::end() const {
  unsigned idx;
  if (!instr) {
    idx = 0;
  } else if (auto br = dynamic_cast<const Branch*>(instr)) {
    idx = br->getFalse() ? 2 : 1;
  } else if (auto sw = dynamic_cast<const Switch*>(instr)) {
    idx = sw->getNumTargets() + 1;
  } else {
    UNREACHABLE();
  }
  return { instr, idx };
}


void Branch::replaceTargetWith(const BasicBlock *from, const BasicBlock *to) {
  if (dst_true == from)
    dst_true = to;
  if (dst_false == from)
    dst_false = to;
}

vector<Value*> Branch::operands() const {
  if (cond)
    return { cond };
  return {};
}

void Branch::rauw(const Value &what, Value &with) {
  RAUW(cond);
}

void Branch::print(ostream &os) const {
  os << "br ";
  if (cond)
    os << *cond << ", ";
  os << "label " << dst_true->getName();
  if (dst_false)
    os << ", label " << dst_false->getName();
}

StateValue Branch::toSMT(State &s) const {
  if (cond) {
    auto &c = s.getAndAddPoisonUB(*cond, true);
    s.addCondJump(c.value, *dst_true, *dst_false);
  } else {
    s.addJump(*dst_true);
  }
  return {};
}

expr Branch::getTypeConstraints(const Function &f) const {
  if (!cond)
    return true;
  return cond->getType().enforceIntType(1);
}

unique_ptr<Instr> Branch::dup(const string &suffix) const {
  if (dst_false)
    return make_unique<Branch>(*cond, *dst_true, *dst_false);
  return make_unique<Branch>(*dst_true);
}


void Switch::addTarget(Value &val, const BasicBlock &target) {
  targets.emplace_back(&val, &target);
}

void Switch::replaceTargetWith(const BasicBlock *from, const BasicBlock *to) {
  if (default_target == from)
    default_target = to;

  for (auto &[_, bb] : targets) {
    if (bb == from)
      bb = to;
  }
}

vector<Value*> Switch::operands() const {
  vector<Value*> ret = { value };
  for (auto &[val, target] : targets) {
    ret.emplace_back(val);
  }
  return ret;
}

void Switch::rauw(const Value &what, Value &with) {
  RAUW(value);
  for (auto &[val, target] : targets) {
    RAUW(val);
  }
}

void Switch::print(ostream &os) const {
  os << "switch " << *value << ", label " << default_target->getName() << " [\n";
  for (auto &[val, target] : targets) {
    os << "    " << *val << ", label " << target->getName() << '\n';
  }
  os << "  ]";
}

StateValue Switch::toSMT(State &s) const {
  auto &val = s.getAndAddPoisonUB(*value, true);
  expr default_cond(true);

  for (auto &[value_cond, bb] : targets) {
    auto &target = s[*value_cond];
    assert(target.non_poison.isTrue());
    expr cmp = val.value == target.value;
    default_cond &= !cmp;
    s.addJump(move(cmp), *bb);
  }

  s.addJump(move(default_cond), *default_target);
  s.addUB(expr(false));
  return {};
}

expr Switch::getTypeConstraints(const Function &f) const {
  expr typ = value->getType().enforceIntType();
  for (auto &p : targets) {
    typ &= p.first->getType() == value->getType();
  }
  return typ;
}

unique_ptr<Instr> Switch::dup(const string &suffix) const {
  auto sw = make_unique<Switch>(*value, *default_target);
  for (auto &[value_cond, bb] : targets) {
    sw->addTarget(*value_cond, *bb);
  }
  return sw;
}


vector<Value*> Return::operands() const {
  return { val };
}

void Return::rauw(const Value &what, Value &with) {
  RAUW(val);
}

void Return::print(ostream &os) const {
  os << "ret ";
  if (!isVoid())
    os << print_type(getType());
  os << val->getName();
}

static StateValue
check_ret_attributes(State &s, StateValue &&sv, const Type &t,
                     const FnAttrs &attrs) {
  if (auto agg = t.getAsAggregateType()) {
    vector<StateValue> vals;
    for (unsigned i = 0, e = agg->numElementsConst(); i != e; ++i) {
      if (agg->isPadding(i))
        continue;
      vals.emplace_back(
        check_ret_attributes(s, agg->extract(sv, i), agg->getChild(i), attrs));
    }
    return agg->aggregateVals(vals);
  }
  return check_return_value(s, move(sv), t, attrs, true);
}

StateValue Return::toSMT(State &s) const {
  StateValue retval;

  auto &attrs = s.getFn().getFnAttrs();
  if (attrs.poisonImpliesUB())
    retval = s.getAndAddPoisonUB(*val, attrs.undefImpliesUB());
  else
    retval = s[*val];

  s.addUB(s.getMemory().checkNocapture());
  retval = check_ret_attributes(s, move(retval), getType(), attrs);

  if (attrs.has(FnAttrs::NoReturn))
    s.addUB(expr(false));

  if (auto *val_returned = s.getFn().getReturnedInput()) {
    // LangRef states that return type must be valid operands for bitcasts,
    // which cannot be aggregate type.
    assert(!dynamic_cast<AggregateType *>(&val->getType()));
    s.addUB(retval == s[*val_returned]);
  }

  s.addReturn(move(retval));
  return {};
}

expr Return::getTypeConstraints(const Function &f) const {
  return Value::getTypeConstraints() &&
         getType() == val->getType() &&
         f.getType() == getType();
}

unique_ptr<Instr> Return::dup(const string &suffix) const {
  return make_unique<Return>(getType(), *val);
}


Assume::Assume(Value &cond, Kind kind)
    : Instr(Type::voidTy, "assume"), args({&cond}), kind(kind) {
  assert(kind == AndNonPoison || kind == IfNonPoison || kind == WellDefined ||
         kind == NonNull);
}

Assume::Assume(vector<Value *> &&args0, Kind kind)
    : Instr(Type::voidTy, "assume"), args(move(args0)), kind(kind) {
  if (args.size() == 1)
    assert(kind == AndNonPoison || kind == IfNonPoison || kind == WellDefined ||
           kind == NonNull);
  else {
    assert(kind == Align && args.size() == 2);
  }
}

vector<Value*> Assume::operands() const {
  return args;
}

void Assume::rauw(const Value &what, Value &with) {
  for (auto &arg: args)
    RAUW(arg);
}

void Assume::print(ostream &os) const {
  switch (kind) {
  case AndNonPoison: os << "assume"; break;
  case IfNonPoison: os << "assume_non_poison"; break;
  case WellDefined: os << "assume_welldefined"; break;
  case Align: os << "assume_align"; break;
  case NonNull: os << "assume_nonnull"; break;
  }
  for (auto &arg: args)
    os << ' ' << *arg;
}

StateValue Assume::toSMT(State &s) const {
  switch (kind) {
  case AndNonPoison: {
    auto &v = s.getAndAddPoisonUB(*args[0]);
    s.addUB(v.value != 0);
    break;
  }
  case IfNonPoison: {
    auto &[v, np] = s[*args[0]];
    s.addUB(np.implies(v != 0));
    break;
  }
  case WellDefined:
    (void)s.getAndAddPoisonUB(*args[0], true);
    break;
  case Align: {
    // assume(ptr, align)
    const auto &vptr = s.getAndAddPoisonUB(*args[0]);
    uint64_t align = *dynamic_cast<IntConst *>(args[1])->getInt();

    Pointer ptr(s.getMemory(), vptr.value);
    s.addUB(ptr.isAligned(align));
    break;
  }
  case NonNull: {
    // assume(ptr)
    const auto &vptr = s.getAndAddPoisonUB(*args[0]);
    Pointer ptr(s.getMemory(), vptr.value);
    s.addUB(!ptr.isNull());
    break;
  }
  }
  return {};
}

expr Assume::getTypeConstraints(const Function &f) const {
  switch (kind) {
  case WellDefined:
    return true;
  case AndNonPoison:
  case IfNonPoison:
    return args[0]->getType().enforceIntType();
  case Align:
    return args[0]->getType().enforcePtrType() &&
           args[1]->getType().enforceIntType();
  case NonNull:
    return args[0]->getType().enforcePtrType();
  }
  return {};
}

unique_ptr<Instr> Assume::dup(const string &suffix) const {
  return make_unique<Assume>(vector<Value *>(args), kind);
}


MemInstr::ByteAccessInfo MemInstr::ByteAccessInfo::intOnly(unsigned bytesz) {
  ByteAccessInfo info;
  info.byteSize = bytesz;
  info.hasIntByteAccess = true;
  return info;
}

MemInstr::ByteAccessInfo MemInstr::ByteAccessInfo::anyType(unsigned bytesz) {
  ByteAccessInfo info;
  info.byteSize = bytesz;
  return info;
}

MemInstr::ByteAccessInfo
MemInstr::ByteAccessInfo::get(const Type &t, bool store, unsigned align) {
  bool ptr_access = hasPtr(t);
  ByteAccessInfo info;
  info.hasIntByteAccess = t.enforcePtrOrVectorType().isFalse();
  info.doesPtrStore     = ptr_access && store;
  info.doesPtrLoad      = ptr_access && !store;
  info.byteSize         = gcd(align, getCommonAccessSize(t));
  return info;
}

MemInstr::ByteAccessInfo MemInstr::ByteAccessInfo::full(unsigned byteSize) {
  return { true, true, true, true, byteSize };
}


static void check_can_load(State &s, const expr &p0) {
  auto &attrs = s.getFn().getFnAttrs();
  Pointer p(s.getMemory(), p0);

  if (attrs.has(FnAttrs::NoRead))
    s.addUB(p.isLocal() || p.isConstGlobal());
  else if (attrs.has(FnAttrs::ArgMemOnly))
    s.addUB(p.isLocal() || ptr_only_args(s, p));
}

static void check_can_store(State &s, const expr &p0) {
  if (s.isInitializationPhase())
    return;

  auto &attrs = s.getFn().getFnAttrs();
  Pointer p(s.getMemory(), p0);

  if (attrs.has(FnAttrs::NoWrite))
    s.addUB(p.isLocal());
  else if (attrs.has(FnAttrs::ArgMemOnly))
    s.addUB(p.isLocal() || ptr_only_args(s, p));
}


DEFINE_AS_RETZERO(Alloc, getMaxAccessSize);
DEFINE_AS_RETZERO(Alloc, getMaxGEPOffset);
DEFINE_AS_EMPTYACCESS(Alloc);
DEFINE_AS_RETFALSE(Alloc, canFree);

pair<uint64_t, unsigned> Alloc::getMaxAllocSize() const {
  if (auto bytes = getInt(*size)) {
    if (*bytes && mul) {
      if (auto n = getInt(*mul))
        return { *n * abs(*bytes), align };
      return { UINT64_MAX, align };
    }
    return { *bytes, align };
  }
  return { UINT64_MAX, align };
}

vector<Value*> Alloc::operands() const {
  if (mul)
    return { size, mul };
  return { size };
}

void Alloc::rauw(const Value &what, Value &with) {
  RAUW(size);
  RAUW(mul);
}

void Alloc::print(ostream &os) const {
  os << getName() << " = alloca " << *size;
  if (mul)
    os << " x " << *mul;
  os << ", align " << align;
  if (initially_dead)
    os << ", dead";
}

StateValue Alloc::toSMT(State &s) const {
  auto sz = s.getAndAddPoisonUB(*size, true).value;

  if (mul) {
    auto &mul_e = s.getAndAddPoisonUB(*mul, true).value;

    if (sz.bits() > bits_size_t)
      s.addUB(mul_e == 0 || sz.extract(sz.bits()-1, bits_size_t) == 0);
    sz = sz.zextOrTrunc(bits_size_t);

    if (mul_e.bits() > bits_size_t)
      s.addUB(mul_e.extract(mul_e.bits()-1, bits_size_t) == 0);
    auto m = mul_e.zextOrTrunc(bits_size_t);

    s.addUB(sz.mul_no_uoverflow(m));
    sz = sz * m;
  }

  expr ptr = s.getMemory().alloc(sz, align, Memory::STACK, true, true).first;
  if (initially_dead)
    s.getMemory().free(ptr, true);
  return { move(ptr), true };
}

expr Alloc::getTypeConstraints(const Function &f) const {
  return Value::getTypeConstraints() &&
         getType().enforcePtrType() &&
         size->getType().enforceIntType();
}

unique_ptr<Instr> Alloc::dup(const string &suffix) const {
  auto a = make_unique<Alloc>(getType(), getName() + suffix, *size, mul, align);
  if (initially_dead)
    a->markAsInitiallyDead();
  return a;
}


DEFINE_AS_RETZERO(Malloc, getMaxAccessSize);
DEFINE_AS_RETZERO(Malloc, getMaxGEPOffset);
DEFINE_AS_EMPTYACCESS(Malloc);

pair<uint64_t, unsigned> Malloc::getMaxAllocSize() const {
  return { getIntOr(*size, UINT64_MAX), getAlign() };
}

bool Malloc::canFree() const {
  return ptr != nullptr;
}

uint64_t Malloc::getAlign() const {
  return align ? align : heap_block_alignment;
}

vector<Value*> Malloc::operands() const {
  if (!ptr)
    return { size };
  else
    return { ptr, size };
}

void Malloc::rauw(const Value &what, Value &with) {
  RAUW(size);
  RAUW(ptr);
}

void Malloc::print(ostream &os) const {
  os << getName();
  if (!ptr)
    os << " = malloc ";
  else
    os << " = realloc " << *ptr << ", ";
  os << *size;
  if (align)
    os << ", align " << align;
  if (isNonNull)
    os << ", nonnull";
}

StateValue Malloc::toSMT(State &s) const {
  auto &m = s.getMemory();
  auto &[sz, np_size] = s.getAndAddPoisonUB(*size, true);

  expr nonnull = expr::mkBoolVar("malloc_never_fails");
  auto [p_new, allocated]
    = m.alloc(sz, getAlign(), Memory::MALLOC, np_size, nonnull);

  expr nullp = Pointer::mkNullPointer(m)();
  expr ret = expr::mkIf(allocated, p_new, nullp);

  if (!ptr) {
    if (isNonNull) {
      // TODO: In C++ we need to throw an exception if the allocation fails,
      // but exception hasn't been modeled yet
      s.addPre(move(allocated));
      ret = p_new;
    }
  } else {
    auto &[p, np_ptr] = s.getAndAddUndefs(*ptr);
    s.addUB(np_ptr);
    check_can_store(s, p);

    Pointer ptr_old(m, p);
    if (s.getFn().getFnAttrs().has(FnAttrs::NoFree))
      s.addUB(ptr_old.isNull() || ptr_old.isLocal());

    m.copy(ptr_old, Pointer(m, p_new));

    // 1) realloc(ptr, 0) always free the ptr.
    // 2) If allocation failed, we should not free previous ptr.
    m.free(expr::mkIf(sz == 0 || allocated, p, nullp), false);
  }
  return { move(ret), true };
}

expr Malloc::getTypeConstraints(const Function &f) const {
  return Value::getTypeConstraints() &&
         getType().enforcePtrType() &&
         size->getType().enforceIntType() &&
         (ptr ? ptr->getType().enforcePtrType() : true);
}

unique_ptr<Instr> Malloc::dup(const string &suffix) const {
  if (ptr)
    return make_unique<Malloc>(getType(), getName() + suffix, *ptr, *size);
  return make_unique<Malloc>(getType(), getName() + suffix, *size, isNonNull);
}


DEFINE_AS_RETZERO(Calloc, getMaxAccessSize);
DEFINE_AS_RETZERO(Calloc, getMaxGEPOffset);
DEFINE_AS_RETFALSE(Calloc, canFree);

pair<uint64_t, unsigned> Calloc::getMaxAllocSize() const {
  if (auto sz = getInt(*size)) {
    if (auto n = getInt(*num))
      return { *sz * *n, getAlign() };
  }
  return { UINT64_MAX, getAlign() };
}

Calloc::ByteAccessInfo Calloc::getByteAccessInfo() const {
  auto info = ByteAccessInfo::intOnly(1);
  if (auto n = getInt(*num))
    if (auto sz = getInt(*size)) {
      info.byteSize = gcd(getAlign(), *n * *sz);
    }
  return info;
}

uint64_t Calloc::getAlign() const {
  return align ? align : heap_block_alignment;
}

vector<Value*> Calloc::operands() const {
  return { num, size };
}

void Calloc::rauw(const Value &what, Value &with) {
  RAUW(num);
  RAUW(size);
}

void Calloc::print(ostream &os) const {
  os << getName() << " = calloc " << *num << ", " << *size;
  if (align)
    os << ", align " << align;
}

StateValue Calloc::toSMT(State &s) const {
  auto &[nm, np_num] = s.getAndAddPoisonUB(*num, true);
  auto &[sz, np_sz] = s.getAndAddPoisonUB(*size, true);

  auto np = np_num && np_sz;
  expr size = nm * sz;
  expr nonnull = expr::mkBoolVar("malloc_never_fails");
  auto &m = s.getMemory();
  auto [p, allocated] = m.alloc(size, getAlign(), Memory::MALLOC,
                                np && nm.mul_no_uoverflow(sz), nonnull);

  m.memset(p, { expr::mkUInt(0, 8), true }, size, getAlign(), {}, false);

  return { expr::mkIf(allocated, p, Pointer::mkNullPointer(m)()), true };
}

expr Calloc::getTypeConstraints(const Function &f) const {
  return Value::getTypeConstraints() &&
         getType().enforcePtrType() &&
         num->getType().enforceIntType() &&
         size->getType().enforceIntType() &&
         num->getType() == size->getType();
}

unique_ptr<Instr> Calloc::dup(const string &suffix) const {
  return make_unique<Calloc>(getType(), getName() + suffix, *num, *size);
}


DEFINE_AS_RETZEROALIGN(StartLifetime, getMaxAllocSize);
DEFINE_AS_RETZERO(StartLifetime, getMaxAccessSize);
DEFINE_AS_RETZERO(StartLifetime, getMaxGEPOffset);
DEFINE_AS_EMPTYACCESS(StartLifetime);
DEFINE_AS_RETFALSE(StartLifetime, canFree);

vector<Value*> StartLifetime::operands() const {
  return { ptr };
}

void StartLifetime::rauw(const Value &what, Value &with) {
  RAUW(ptr);
}

void StartLifetime::print(ostream &os) const {
  os << "start_lifetime " << *ptr;
}

StateValue StartLifetime::toSMT(State &s) const {
  auto &p = s.getAndAddPoisonUB(*ptr, true).value;
  s.getMemory().startLifetime(p);
  return {};
}

expr StartLifetime::getTypeConstraints(const Function &f) const {
  return ptr->getType().enforcePtrType();
}

unique_ptr<Instr> StartLifetime::dup(const string &suffix) const {
  return make_unique<StartLifetime>(*ptr);
}


DEFINE_AS_RETZEROALIGN(Free, getMaxAllocSize);
DEFINE_AS_RETZERO(Free, getMaxAccessSize);
DEFINE_AS_RETZERO(Free, getMaxGEPOffset);
DEFINE_AS_EMPTYACCESS(Free);

vector<Value*> Free::operands() const {
  return { ptr };
}

bool Free::canFree() const {
  return true;
}

void Free::rauw(const Value &what, Value &with) {
  RAUW(ptr);
}

void Free::print(ostream &os) const {
  os << "free " << *ptr << (heaponly ? "" : " unconstrained");
}

StateValue Free::toSMT(State &s) const {
  auto &p = s.getAndAddPoisonUB(*ptr, true).value;
  // If not heaponly, don't encode constraints
  s.getMemory().free(p, !heaponly);

  if (s.getFn().getFnAttrs().has(FnAttrs::NoFree) && heaponly) {
    Pointer ptr(s.getMemory(), p);
    s.addUB(ptr.isNull() || ptr.isLocal());
  }

  return {};
}

expr Free::getTypeConstraints(const Function &f) const {
  return ptr->getType().enforcePtrType();
}

unique_ptr<Instr> Free::dup(const string &suffix) const {
  return make_unique<Free>(*ptr, heaponly);
}


void GEP::addIdx(uint64_t obj_size, Value &idx) {
  idxs.emplace_back(obj_size, &idx);
}

DEFINE_AS_RETZEROALIGN(GEP, getMaxAllocSize);
DEFINE_AS_RETZERO(GEP, getMaxAccessSize);
DEFINE_AS_EMPTYACCESS(GEP);
DEFINE_AS_RETFALSE(GEP, canFree);

static unsigned off_used_bits(const Value &v) {
  if (auto c = isCast(ConversionOp::SExt, v))
    return off_used_bits(c->getValue());

  if (auto ty = dynamic_cast<IntType*>(&v.getType()))
    return min(ty->bits(), 64u);

  return 64;
}

uint64_t GEP::getMaxGEPOffset() const {
  uint64_t off = 0;
  for (auto &[mul, v] : getIdxs()) {
    if (mul == 0)
      continue;
    if (mul >= INT64_MAX)
      return UINT64_MAX;

    if (auto n = getInt(*v)) {
      off = add_saturate(off, abs((int64_t)mul * *n));
      continue;
    }

    off = add_saturate(off,
                       mul_saturate(mul,
                                    UINT64_MAX >> (64 - off_used_bits(*v))));
  }
  return off;
}

vector<Value*> GEP::operands() const {
  vector<Value*> v = { ptr };
  for (auto &[sz, idx] : idxs) {
    v.emplace_back(idx);
  }
  return v;
}

void GEP::rauw(const Value &what, Value &with) {
  RAUW(ptr);
  for (auto &[sz, idx] : idxs) {
    RAUW(idx);
  }
}

void GEP::print(ostream &os) const {
  os << getName() << " = gep ";
  if (inbounds)
    os << "inbounds ";
  os << *ptr;

  for (auto &[sz, idx] : idxs) {
    os << ", " << sz << " x " << *idx;
  }
}

StateValue GEP::toSMT(State &s) const {
  auto scalar = [&](const StateValue &ptrval,
                    vector<pair<unsigned, StateValue>> &offsets) -> StateValue {
    Pointer ptr(s.getMemory(), ptrval.value);
    AndExpr non_poison(ptrval.non_poison);

    if (inbounds)
      non_poison.add(ptr.inbounds(true));

    for (auto &[sz, idx] : offsets) {
      auto &[v, np] = idx;
      auto multiplier = expr::mkUInt(sz, bits_for_offset);
      auto val = v.sextOrTrunc(bits_for_offset);
      auto inc = multiplier * val;

      if (inbounds) {
        if (sz != 0)
          non_poison.add(val.sextOrTrunc(v.bits()) == v);
        non_poison.add(multiplier.mul_no_soverflow(val));
        non_poison.add(ptr.addNoOverflow(inc));
      }

#ifndef NDEBUG
      int64_t n;
      if (inc.isInt(n))
        assert(ilog2_ceil(abs(n), true) <= bits_for_offset);
#endif

      ptr += inc;
      non_poison.add(np);

      if (inbounds)
        non_poison.add(ptr.inbounds());
    }
    return { ptr.release(), non_poison() };
  };

  if (auto aty = getType().getAsAggregateType()) {
    vector<StateValue> vals;
    auto &ptrval = s[*ptr];
    bool ptr_isvect = ptr->getType().isVectorType();

    for (unsigned i = 0, e = aty->numElementsConst(); i != e; ++i) {
      vector<pair<unsigned, StateValue>> offsets;
      for (auto &[sz, idx] : idxs) {
        if (auto idx_aty = idx->getType().getAsAggregateType())
          offsets.emplace_back(sz, idx_aty->extract(s[*idx], i));
        else
          offsets.emplace_back(sz, s[*idx]);
      }
      vals.emplace_back(scalar(ptr_isvect ? aty->extract(ptrval, i) :
                               (i == 0 ? ptrval : s[*ptr]), offsets));
    }
    return getType().getAsAggregateType()->aggregateVals(vals);
  }
  vector<pair<unsigned, StateValue>> offsets;
  for (auto &[sz, idx] : idxs)
    offsets.emplace_back(sz, s[*idx]);
  return scalar(s[*ptr], offsets);
}

expr GEP::getTypeConstraints(const Function &f) const {
  auto c = Value::getTypeConstraints() &&
           getType().enforceVectorTypeIff(ptr->getType()) &&
           getType().enforcePtrOrVectorType();
  for (auto &[sz, idx] : idxs) {
    // It is allowed to have non-vector idx with vector pointer operand
    c &= idx->getType().enforceIntOrVectorType() &&
          getType().enforceVectorTypeIff(idx->getType());
  }
  return c;
}

unique_ptr<Instr> GEP::dup(const string &suffix) const {
  auto dup = make_unique<GEP>(getType(), getName() + suffix, *ptr, inbounds);
  for (auto &[sz, idx] : idxs) {
    dup->addIdx(sz, *idx);
  }
  return dup;
}


DEFINE_AS_RETZEROALIGN(Load, getMaxAllocSize);
DEFINE_AS_RETZERO(Load, getMaxGEPOffset);
DEFINE_AS_RETFALSE(Load, canFree);

uint64_t Load::getMaxAccessSize() const {
  return Memory::getStoreByteSize(getType());
}

Load::ByteAccessInfo Load::getByteAccessInfo() const {
  return ByteAccessInfo::get(getType(), false, align);
}

vector<Value*> Load::operands() const {
  return { ptr };
}

void Load::rauw(const Value &what, Value &with) {
  RAUW(ptr);
}

void Load::print(ostream &os) const {
  os << getName() << " = load " << getType() << ", " << *ptr
     << ", align " << align;
}

StateValue Load::toSMT(State &s) const {
  auto &p = s.getAndAddPoisonUB(*ptr, true).value;
  check_can_load(s, p);
  auto [sv, ub] = s.getMemory().load(p, getType(), align);
  s.addUB(move(ub));
  return sv;
}

expr Load::getTypeConstraints(const Function &f) const {
  return Value::getTypeConstraints() &&
         ptr->getType().enforcePtrType();
}

unique_ptr<Instr> Load::dup(const string &suffix) const {
  return make_unique<Load>(getType(), getName() + suffix, *ptr, align);
}


DEFINE_AS_RETZEROALIGN(Store, getMaxAllocSize);
DEFINE_AS_RETZERO(Store, getMaxGEPOffset);
DEFINE_AS_RETFALSE(Store, canFree);

uint64_t Store::getMaxAccessSize() const {
  return Memory::getStoreByteSize(val->getType());
}

Store::ByteAccessInfo Store::getByteAccessInfo() const {
  return ByteAccessInfo::get(val->getType(), true, align);
}

vector<Value*> Store::operands() const {
  return { val, ptr };
}

void Store::rauw(const Value &what, Value &with) {
  RAUW(val);
  RAUW(ptr);
}

void Store::print(ostream &os) const {
  os << "store " << *val << ", " << *ptr << ", align " << align;
}

StateValue Store::toSMT(State &s) const {
  // skip large initializers. FIXME: this should be moved to memory so it can
  // fold subsequent trivial loads
  if (s.isInitializationPhase() &&
      Memory::getStoreByteSize(val->getType()) / (bits_byte / 8) > 128) {
    s.doesApproximation("Large constant initializer removed");
    return {};
  }

  auto &p = s.getAndAddPoisonUB(*ptr, true).value;
  check_can_store(s, p);
  auto &v = s[*val];
  s.getMemory().store(p, v, val->getType(), align, s.getUndefVars());
  return {};
}

expr Store::getTypeConstraints(const Function &f) const {
  return ptr->getType().enforcePtrType();
}

unique_ptr<Instr> Store::dup(const string &suffix) const {
  return make_unique<Store>(*ptr, *val, align);
}


DEFINE_AS_RETZEROALIGN(Memset, getMaxAllocSize);
DEFINE_AS_RETZERO(Memset, getMaxGEPOffset);
DEFINE_AS_RETFALSE(Memset, canFree);

uint64_t Memset::getMaxAccessSize() const {
  return getIntOr(*bytes, UINT64_MAX);
}

Memset::ByteAccessInfo Memset::getByteAccessInfo() const {
  unsigned byteSize = 1;
  if (auto bs = getInt(*bytes))
    byteSize = gcd(align, *bs);
  return ByteAccessInfo::intOnly(byteSize);
}

vector<Value*> Memset::operands() const {
  return { ptr, val, bytes };
}

void Memset::rauw(const Value &what, Value &with) {
  RAUW(ptr);
  RAUW(val);
  RAUW(bytes);
}

void Memset::print(ostream &os) const {
  os << "memset " << *ptr << " align " << align << ", " << *val
     << ", " << *bytes;
}

StateValue Memset::toSMT(State &s) const {
  auto &vbytes = s.getAndAddPoisonUB(*bytes, true).value;

  uint64_t n;
  expr vptr;
  if (vbytes.isUInt(n) && n > 0) {
    vptr = s.getAndAddPoisonUB(*ptr, true).value;
  } else {
    auto &sv_ptr = s[*ptr];
    auto &sv_ptr2 = s[*ptr];
    // can't be poison even if bytes=0 as address must be aligned regardless
    s.addUB(sv_ptr.non_poison);
    s.addUB((vbytes != 0).implies(sv_ptr.value == sv_ptr2.value));
    vptr = sv_ptr.value;
  }
  check_can_store(s, vptr);
  s.getMemory().memset(vptr, s[*val].zextOrTrunc(8), vbytes, align,
                       s.getUndefVars());
  return {};
}

expr Memset::getTypeConstraints(const Function &f) const {
  return ptr->getType().enforcePtrType() &&
         val->getType().enforceIntType() &&
         bytes->getType().enforceIntType();
}

unique_ptr<Instr> Memset::dup(const string &suffix) const {
  return make_unique<Memset>(*ptr, *val, *bytes, align);
}


DEFINE_AS_RETZEROALIGN(FillPoison, getMaxAllocSize);
DEFINE_AS_RETZERO(FillPoison, getMaxGEPOffset);
DEFINE_AS_RETFALSE(FillPoison, canFree);

uint64_t FillPoison::getMaxAccessSize() const {
  return getGlobalVarSize(ptr);
}

FillPoison::ByteAccessInfo FillPoison::getByteAccessInfo() const {
  return ByteAccessInfo::intOnly(1);
}

vector<Value*> FillPoison::operands() const {
  return { ptr };
}

void FillPoison::rauw(const Value &what, Value &with) {
  RAUW(ptr);
}

void FillPoison::print(ostream &os) const {
  os << "fillpoison " << *ptr;
}

StateValue FillPoison::toSMT(State &s) const {
  auto &vptr = s.getAndAddPoisonUB(*ptr, true).value;
  Memory &m = s.getMemory();
  m.fillPoison(Pointer(m, vptr).getBid());
  return {};
}

expr FillPoison::getTypeConstraints(const Function &f) const {
  return ptr->getType().enforcePtrType();
}

unique_ptr<Instr> FillPoison::dup(const string &suffix) const {
  return make_unique<FillPoison>(*ptr);
}


DEFINE_AS_RETZEROALIGN(Memcpy, getMaxAllocSize);
DEFINE_AS_RETZERO(Memcpy, getMaxGEPOffset);
DEFINE_AS_RETFALSE(Memcpy, canFree);

uint64_t Memcpy::getMaxAccessSize() const {
  return getIntOr(*bytes, UINT64_MAX);
}

Memcpy::ByteAccessInfo Memcpy::getByteAccessInfo() const {
#if 0
  if (auto bytes = get_int(i->getBytes()))
    byteSize = gcd(gcd(i->getSrcAlign(), i->getDstAlign()), *bytes);
#endif
  // FIXME: memcpy doesn't have multi-byte support
  // Memcpy does not have sub-byte access, unless the sub-byte type appears
  // at other instructions
  auto info = ByteAccessInfo::full(1);
  info.observesAddresses = false;
  return info;
}

vector<Value*> Memcpy::operands() const {
  return { dst, src, bytes };
}

void Memcpy::rauw(const Value &what, Value &with) {
  RAUW(dst);
  RAUW(src);
  RAUW(bytes);
}

void Memcpy::print(ostream &os) const {
  os << (move ? "memmove " : "memcpy ") << *dst  << " align " << align_dst
     << ", " << *src << " align " << align_src << ", " << *bytes;
}

StateValue Memcpy::toSMT(State &s) const {
  auto &vbytes = s.getAndAddPoisonUB(*bytes, true).value;

  uint64_t n;
  expr vsrc, vdst;
  if (vbytes.isUInt(n) && n > 0) {
    vdst = s.getAndAddPoisonUB(*dst, true).value;
    vsrc = s.getAndAddPoisonUB(*src, true).value;
  } else {
    auto &sv_dst = s[*dst];
    auto &sv_dst2 = s[*dst];
    auto &sv_src = s[*src];
    auto &sv_src2 = s[*src];
    s.addUB((vbytes != 0).implies(sv_dst.non_poison && sv_src.non_poison &&
        (sv_dst.value == sv_dst2.value && sv_src.value == sv_src2.value)));
    vdst = sv_dst.value;
    vsrc = sv_src.value;
  }

  if (vbytes.bits() > bits_size_t)
    s.addUB(
      vbytes.ule(expr::IntUMax(bits_size_t).zext(vbytes.bits() - bits_size_t)));

  check_can_load(s, vsrc);
  check_can_store(s, vdst);
  s.getMemory().memcpy(vdst, vsrc, vbytes, align_dst, align_src, move);
  return {};
}

expr Memcpy::getTypeConstraints(const Function &f) const {
  return dst->getType().enforcePtrType() &&
         dst->getType().enforcePtrType() &&
         bytes->getType().enforceIntType();
}

unique_ptr<Instr> Memcpy::dup(const string &suffix) const {
  return make_unique<Memcpy>(*dst, *src, *bytes, align_dst, align_src, move);
}



DEFINE_AS_RETZEROALIGN(Memcmp, getMaxAllocSize);
DEFINE_AS_RETZERO(Memcmp, getMaxGEPOffset);
DEFINE_AS_RETFALSE(Memcmp, canFree);

uint64_t Memcmp::getMaxAccessSize() const {
  return getIntOr(*num, UINT64_MAX);
}

Memcmp::ByteAccessInfo Memcmp::getByteAccessInfo() const {
  auto info = ByteAccessInfo::anyType(1);
  info.observesAddresses = true;
  return info;
}

vector<Value*> Memcmp::operands() const {
  return { ptr1, ptr2, num };
}

void Memcmp::rauw(const Value &what, Value &with) {
  RAUW(ptr1);
  RAUW(ptr2);
  RAUW(num);
}

void Memcmp::print(ostream &os) const {
  os << getName() << " = " << (is_bcmp ? "bcmp " : "memcmp ") << *ptr1
     << ", " << *ptr2 << ", " << *num;
}

StateValue Memcmp::toSMT(State &s) const {
  auto &[vptr1, np1] = s[*ptr1];
  auto &[vptr2, np2] = s[*ptr2];
  auto &vnum = s.getAndAddPoisonUB(*num).value;
  s.addUB((vnum != 0).implies(np1 && np2));

  check_can_load(s, vptr1);
  check_can_load(s, vptr2);

  Pointer p1(s.getMemory(), vptr1), p2(s.getMemory(), vptr2);
  // memcmp can be optimized to load & icmps, and it requires this
  // dereferenceability check of vnum.
  s.addUB(p1.isDereferenceable(vnum, 1, false));
  s.addUB(p2.isDereferenceable(vnum, 1, false));

  expr zero = expr::mkUInt(0, 32);

  expr result_var, result_var_neg;
  if (is_bcmp) {
    result_var = expr::mkFreshVar("bcmp_nonzero", zero);
    s.addPre(result_var != zero);
    s.addQuantVar(result_var);
  } else {
    auto z31 = expr::mkUInt(0, 31);
    result_var = expr::mkFreshVar("memcmp_nonzero", z31);
    s.addPre(result_var != z31);
    s.addQuantVar(result_var);
    result_var = expr::mkUInt(0, 1).concat(result_var);

    result_var_neg = expr::mkFreshVar("memcmp", z31);
    s.addQuantVar(result_var_neg);
    result_var_neg = expr::mkUInt(1, 1).concat(result_var_neg);
  }

  auto ith_exec =
      [&, this](unsigned i, bool is_last) -> tuple<expr, expr, AndExpr, expr> {
    assert(bits_byte == 8); // TODO: remove constraint
    auto val1 = s.getMemory().raw_load(p1 + i);
    auto val2 = s.getMemory().raw_load(p2 + i);
    expr is_ptr1 = val1.isPtr();
    expr is_ptr2 = val2.isPtr();

    expr result_neq;
    if (is_bcmp) {
      result_neq = result_var;
    } else {
      expr pos
        = mkIf_fold(is_ptr1,
                    val1.ptr().getAddress().uge(val2.ptr().getAddress()),
                    val1.nonptrValue().uge(val2.nonptrValue()));
      result_neq = expr::mkIf(pos, result_var, result_var_neg);
    }

    // allow null <-> 0 comparison
    expr val_eq =
      (is_ptr1 == is_ptr2 &&
       mkIf_fold(is_ptr1,
                 val1.ptr().getAddress() == val2.ptr().getAddress(),
                 val1.nonptrValue() == val2.nonptrValue())) ||
      (val1.isZero() && val2.isZero());

    expr np
      = (is_ptr1 == is_ptr2 || val1.isZero() || val2.isZero()) &&
        !val1.isPoison() && !val2.isPoison();

    return { expr::mkIf(val_eq, zero, result_neq),
             move(np), {},
             val_eq && vnum.uge(i + 2) };
  };
  auto [val, np, ub]
    = LoopLikeFunctionApproximator(ith_exec).encode(s, memcmp_unroll_cnt);
  return { expr::mkIf(vnum == 0, zero, move(val)), (vnum != 0).implies(np) };
}

expr Memcmp::getTypeConstraints(const Function &f) const {
  return ptr1->getType().enforcePtrType() &&
         ptr2->getType().enforcePtrType() &&
         num->getType().enforceIntType();
}

unique_ptr<Instr> Memcmp::dup(const string &suffix) const {
  return make_unique<Memcmp>(getType(), getName() + suffix, *ptr1, *ptr2, *num,
                             is_bcmp);
}


DEFINE_AS_RETZEROALIGN(Strlen, getMaxAllocSize);
DEFINE_AS_RETZERO(Strlen, getMaxGEPOffset);
DEFINE_AS_RETFALSE(Strlen, canFree);

uint64_t Strlen::getMaxAccessSize() const {
  return getGlobalVarSize(ptr);
}

MemInstr::ByteAccessInfo Strlen::getByteAccessInfo() const {
  return ByteAccessInfo::intOnly(1); /* strlen raises UB on ptr bytes */
}

vector<Value*> Strlen::operands() const {
  return { ptr };
}

void Strlen::rauw(const Value &what, Value &with) {
  RAUW(ptr);
}

void Strlen::print(ostream &os) const {
  os << getName() << " = strlen " << *ptr;
}

StateValue Strlen::toSMT(State &s) const {
  auto &eptr = s.getAndAddPoisonUB(*ptr, true).value;
  check_can_load(s, eptr);

  Pointer p(s.getMemory(), eptr);
  Type &ty = getType();

  auto ith_exec =
      [&s, &p, &ty](unsigned i, bool _) -> tuple<expr, expr, AndExpr, expr> {
    AndExpr ub;
    auto [val, ub_load] = s.getMemory().load((p + i)(), IntType("i8", 8), 1);
    ub.add(move(ub_load));
    ub.add(move(val.non_poison));
    return { expr::mkUInt(i, ty.bits()), true, move(ub), val.value != 0 };
  };
  auto [val, _, ub]
    = LoopLikeFunctionApproximator(ith_exec).encode(s, strlen_unroll_cnt);
  s.addUB(move(ub));
  return { move(val), true };
}

expr Strlen::getTypeConstraints(const Function &f) const {
  return Value::getTypeConstraints() &&
         ptr->getType().enforcePtrType() &&
         getType().enforceIntType();
}

unique_ptr<Instr> Strlen::dup(const string &suffix) const {
  return make_unique<Strlen>(getType(), getName() + suffix, *ptr);
}


vector<Value*> VaStart::operands() const {
  return { ptr };
}

void VaStart::rauw(const Value &what, Value &with) {
  RAUW(ptr);
}

void VaStart::print(ostream &os) const {
  os << "call void @llvm.va_start(" << *ptr << ')';
}

StateValue VaStart::toSMT(State &s) const {
  s.addUB(expr(s.getFn().isVarArgs()));

  auto &data  = s.getVarArgsData();
  auto &raw_p = s.getAndAddPoisonUB(*ptr, true).value;

  expr zero     = expr::mkUInt(0, VARARG_BITS);
  expr num_args = expr::mkVar("num_va_args", VARARG_BITS);

  // just in case there's already a pointer there
  OrExpr matched_one;
  for (auto &[ptr, entry] : data) {
    // FIXME. if entry.alive => memory leak (though not UB). detect this
    expr eq = ptr == raw_p;
    entry.alive      |= eq;
    entry.next_arg    = expr::mkIf(eq, zero, entry.next_arg);
    entry.num_args    = expr::mkIf(eq, num_args, entry.num_args);
    entry.is_va_start = expr::mkIf(eq, true, entry.is_va_start);
    matched_one.add(move(eq));
  }

  Pointer ptr(s.getMemory(), raw_p);
  s.addUB(ptr.isBlockAlive());
  s.addUB(ptr.blockSize().uge(4)); // FIXME: this is target dependent

  // alive, next_arg, num_args, is_va_start, active
  data.try_emplace(raw_p, expr(true), move(zero), move(num_args), expr(true),
                   !matched_one());

  return {};
}

expr VaStart::getTypeConstraints(const Function &f) const {
  return ptr->getType().enforcePtrType();
}

unique_ptr<Instr> VaStart::dup(const string &suffix) const {
  return make_unique<VaStart>(*ptr);
}


vector<Value*> VaEnd::operands() const {
  return { ptr };
}

void VaEnd::rauw(const Value &what, Value &with) {
  RAUW(ptr);
}

void VaEnd::print(ostream &os) const {
  os << "call void @llvm.va_end(" << *ptr << ')';
}

template <typename D>
static void ensure_varargs_ptr(D &data, State &s, const expr &arg_ptr) {
  OrExpr matched_one;
  for (auto &[ptr, entry] : data) {
    matched_one.add(ptr == arg_ptr);
  }

  expr matched = matched_one();
  if (matched.isTrue())
    return;

  // Insert a new entry in case there was none before.
  // This might be a ptr passed as argument (va_start in the callee).
  s.addUB(matched || !Pointer(s.getMemory(), arg_ptr).isLocal());

  expr zero = expr::mkUInt(0, VARARG_BITS);
  ENSURE(data.try_emplace(arg_ptr,
                          expr::mkUF("vararg_alive", { arg_ptr }, false),
                          expr(zero), // = next_arg
                          expr::mkUF("vararg_num_args", { arg_ptr }, zero),
                          expr(false), // = is_va_start
                          !matched).second);
}

StateValue VaEnd::toSMT(State &s) const {
  auto &data  = s.getVarArgsData();
  auto &raw_p = s.getAndAddPoisonUB(*ptr, true).value;

  s.addUB(Pointer(s.getMemory(), raw_p).isBlockAlive());

  ensure_varargs_ptr(data, s, raw_p);

  for (auto &[ptr, entry] : data) {
    expr eq = ptr == raw_p;
    s.addUB((eq && entry.active).implies(entry.alive));
    entry.alive &= !eq;
  }
  return {};
}

expr VaEnd::getTypeConstraints(const Function &f) const {
  return ptr->getType().enforcePtrType();
}

unique_ptr<Instr> VaEnd::dup(const string &suffix) const {
  return make_unique<VaEnd>(*ptr);
}


vector<Value*> VaCopy::operands() const {
  return { dst, src };
}

void VaCopy::rauw(const Value &what, Value &with) {
  RAUW(dst);
  RAUW(src);
}

void VaCopy::print(ostream &os) const {
  os << "call void @llvm.va_copy(" << *dst << ", " << *src << ')';
}

StateValue VaCopy::toSMT(State &s) const {
  auto &data = s.getVarArgsData();
  auto &dst_raw = s.getAndAddPoisonUB(*dst, true).value;
  auto &src_raw = s.getAndAddPoisonUB(*src, true).value;
  Pointer dst(s.getMemory(), dst_raw);
  Pointer src(s.getMemory(), src_raw);

  s.addUB(dst.isBlockAlive());
  s.addUB(src.isBlockAlive());
  s.addUB(dst.blockSize() == src.blockSize());

  ensure_varargs_ptr(data, s, src_raw);

  DisjointExpr<expr> next_arg, num_args, is_va_start;
  for (auto &[ptr, entry] : data) {
    expr select = entry.active && ptr == src_raw;
    s.addUB(select.implies(entry.alive));

    next_arg.add(entry.next_arg, select);
    num_args.add(entry.num_args, select);
    is_va_start.add(entry.is_va_start, move(select));

    // kill aliases
    entry.active &= ptr != dst_raw;
  }

  // FIXME: dst should be empty or we have a mem leak
  // alive, next_arg, num_args, is_va_start, active
  data[dst_raw] = { true, *next_arg(), *num_args(), *is_va_start(), true };

  return {};
}

expr VaCopy::getTypeConstraints(const Function &f) const {
  return dst->getType().enforcePtrType() &&
         src->getType().enforcePtrType();
}

unique_ptr<Instr> VaCopy::dup(const string &suffix) const {
  return make_unique<VaCopy>(*dst, *src);
}


vector<Value*> VaArg::operands() const {
  return { ptr };
}

void VaArg::rauw(const Value &what, Value &with) {
  RAUW(ptr);
}

void VaArg::print(ostream &os) const {
  os << getName() << " = va_arg " << *ptr << ", " << getType();
}

StateValue VaArg::toSMT(State &s) const {
  auto &data  = s.getVarArgsData();
  auto &raw_p = s.getAndAddPoisonUB(*ptr, true).value;

  s.addUB(Pointer(s.getMemory(), raw_p).isBlockAlive());

  ensure_varargs_ptr(data, s, raw_p);

  DisjointExpr<StateValue> ret(StateValue{});
  expr value_kind = getType().getDummyValue(false).value;
  expr one = expr::mkUInt(1, VARARG_BITS);

  for (auto &[ptr, entry] : data) {
    string type = getType().toString();
    string arg_name = "va_arg_" + type;
    string arg_in_name = "va_arg_in_" + type;
    StateValue val = {
      expr::mkIf(entry.is_va_start,
                 expr::mkUF(arg_name.c_str(), { entry.next_arg }, value_kind),
                 expr::mkUF(arg_in_name.c_str(), { ptr, entry.next_arg },
                            value_kind)),
      expr::mkIf(entry.is_va_start,
                 expr::mkUF("va_arg_np", { entry.next_arg }, true),
                 expr::mkUF("va_arg_np_in", { ptr, entry.next_arg }, true))
    };
    expr eq = ptr == raw_p;
    expr select = entry.active && eq;
    ret.add(move(val), select);

    expr next_arg = entry.next_arg + one;
    s.addUB(select.implies(entry.alive && entry.num_args.uge(next_arg)));
    entry.next_arg = expr::mkIf(eq, next_arg, entry.next_arg);
  }

  return *ret();
}

expr VaArg::getTypeConstraints(const Function &f) const {
  return getType().enforceScalarType() &&
         ptr->getType().enforcePtrType();
}

unique_ptr<Instr> VaArg::dup(const string &suffix) const {
  return make_unique<VaArg>(getType(), getName() + suffix, *ptr);
}


vector<Value*> ExtractElement::operands() const {
  return { v, idx };
}

void ExtractElement::rauw(const Value &what, Value &with) {
  RAUW(v);
  RAUW(idx);
}

void ExtractElement::print(ostream &os) const {
  os << getName() << " = extractelement " << *v << ", " << *idx;
}

StateValue ExtractElement::toSMT(State &s) const {
  auto &[iv, ip] = s[*idx];
  auto vty = static_cast<const VectorType*>(v->getType().getAsAggregateType());
  expr inbounds = iv.ult(vty->numElementsConst());
  auto [rv, rp] = vty->extract(s[*v], iv);
  return { move(rv), ip && inbounds && rp };
}

expr ExtractElement::getTypeConstraints(const Function &f) const {
  return Value::getTypeConstraints() &&
         v->getType().enforceVectorType([&](auto &ty)
                                        { return ty == getType(); }) &&
         idx->getType().enforceIntType();
}

unique_ptr<Instr> ExtractElement::dup(const string &suffix) const {
  return make_unique<ExtractElement>(getType(), getName() + suffix, *v, *idx);
}


vector<Value*> InsertElement::operands() const {
  return { v, e, idx };
}

void InsertElement::rauw(const Value &what, Value &with) {
  RAUW(v);
  RAUW(e);
  RAUW(idx);
}

void InsertElement::print(ostream &os) const {
  os << getName() << " = insertelement " << *v << ", " << *e << ", " << *idx;
}

StateValue InsertElement::toSMT(State &s) const {
  auto &[iv, ip] = s[*idx];
  auto vty = static_cast<const VectorType*>(v->getType().getAsAggregateType());
  expr inbounds = iv.ult(vty->numElementsConst());
  auto [rv, rp] = vty->update(s[*v], s[*e], iv);
  return { move(rv), expr::mkIf(ip && inbounds, move(rp),
                                vty->getDummyValue(false).non_poison) };
}

expr InsertElement::getTypeConstraints(const Function &f) const {
  return Value::getTypeConstraints() &&
         getType() == v->getType() &&
         v->getType().enforceVectorType([&](auto &ty)
                                        { return ty == e->getType(); }) &&
         idx->getType().enforceIntType();
}

unique_ptr<Instr> InsertElement::dup(const string &suffix) const {
  return make_unique<InsertElement>(getType(), getName() + suffix,
                                    *v, *e, *idx);
}


vector<Value*> ShuffleVector::operands() const {
  return { v1, v2 };
}

void ShuffleVector::rauw(const Value &what, Value &with) {
  RAUW(v1);
  RAUW(v2);
}

void ShuffleVector::print(ostream &os) const {
  os << getName() << " = shufflevector " << *v1 << ", " << *v2;
  for (auto m : mask)
    os << ", " << m;
}

StateValue ShuffleVector::toSMT(State &s) const {
  auto vty = v1->getType().getAsAggregateType();
  auto sz = vty->numElementsConst();
  vector<StateValue> vals;

  for (auto m : mask) {
    if (m >= 2 * sz) {
      vals.emplace_back(UndefValue(vty->getChild(0)).toSMT(s).value, true);
    } else {
      auto *vect = &s[m < sz ? *v1 : *v2];
      vals.emplace_back(vty->extract(*vect, m % sz));
    }
  }

  return getType().getAsAggregateType()->aggregateVals(vals);
}

expr ShuffleVector::getTypeConstraints(const Function &f) const {
  return Value::getTypeConstraints() &&
         getType().enforceVectorTypeSameChildTy(v1->getType()) &&
         getType().getAsAggregateType()->numElements() == mask.size() &&
         v1->getType().enforceVectorType() &&
         v1->getType() == v2->getType();
}

unique_ptr<Instr> ShuffleVector::dup(const string &suffix) const {
  return make_unique<ShuffleVector>(getType(), getName() + suffix,
                                    *v1, *v2, mask);
}


<<<<<<< HEAD
=======
vector<Value*> ReservedShuffleVector::operands() const {
  return { v1, v2, mask };
}

void ReservedShuffleVector::rauw(const Value &what, Value &with) {
  RAUW(v1);
  RAUW(v2);
  RAUW(mask);
}

void ReservedShuffleVector::print(ostream &os) const {
  os << getName() << " = shufflevector " << *v1 << ", " << *v2;
}

StateValue ReservedShuffleVector::toSMT(State &s) const {
  auto vty = static_cast<const VectorType*>(v1->getType().getAsAggregateType());
  auto mty = mask->getType().getAsAggregateType();
  auto sz = vty->numElementsConst();
  vector<StateValue> vals;

  for (unsigned i = 0, e = mty->numElementsConst(); i != e; ++i) {
    auto mi = mty->extract(s[*mask], i);
    auto idx = mi.value.urem(sz);
    auto [v1v, v1p] = vty->extract(s[*v1], idx);
    auto [v2v, v2p] = vty->extract(s[*v2], idx);
    expr v  = expr::mkIf(mi.value.ult(sz), v1v, v2v);
    expr np = expr::mkIf(mi.value.ult(sz), v1p, v2p);

    expr inbounds = mi.value.ult(vty->numElementsConst() * 2);

    vals.emplace_back(move(v), inbounds & np);
  }

  return getType().getAsAggregateType()->aggregateVals(vals);
}

expr ReservedShuffleVector::getTypeConstraints(const Function &f) const {
  return Value::getTypeConstraints() &&
         getType().enforceVectorTypeSameChildTy(v1->getType()) &&
         getType().getAsAggregateType()->numElements() == mask->getType().getAsAggregateType()->numElements() &&
         v1->getType().enforceVectorType() &&
         v1->getType() == v2->getType() &&
         mask->getType().enforceVectorType();
}

unique_ptr<Instr> ReservedShuffleVector::dup(const string &suffix) const {
  return make_unique<ReservedShuffleVector>(getType(), getName() + suffix,
                                            *v1, *v2, *mask);
}


>>>>>>> 6aed26cf
vector<Value*> X86IntrinBinOp::operands() const {
  return { a, b };
}

void X86IntrinBinOp::rauw(const Value &what, Value &with) {
  RAUW(a);
  RAUW(b);
}

<<<<<<< HEAD
void X86IntrinBinOp::print(ostream &os) const {
  const char *str = nullptr;
  switch (op) {
  case sse2_psrl_w:
    str = "x86.sse2.psrl.w ";
    break;
  case sse2_psrl_d:
    str = "x86.sse2.psrl.d ";
    break;
  case sse2_psrl_q:
    str = "x86.sse2.psrl.q ";
    break;
  case avx2_psrl_w:
    str = "x86.avx2.psrl.w ";
    break;
  case avx2_psrl_d:
    str = "x86.avx2.psrl.d ";
    break;
  case avx2_psrl_q:
    str = "x86.avx2.psrl.q ";
    break;
  case sse2_pavg_w:
    str = "x86.sse2.pavg.w ";
    break;
  case avx2_pavg_b:
    str = "x86.avx2.pavg.b ";
    break;
  case avx2_pavg_w:
    str = "x86.avx2.pavg.w ";
    break;
  case avx2_pshuf_b:
    str = "x86.avx2.pshuf.b ";
    break;
  case ssse3_pshuf_b_128:
    str = "x86.ssse3.pshuf.b.128 ";
    break;
  case mmx_padd_b:
    str = "x86.mmx.padd.b ";
    break;
  case mmx_padd_w:
    str = "x86.mmx.padd.w ";
    break;
  case mmx_padd_d:
    str = "x86.mmx.padd.d ";
    break;
  case mmx_punpckhbw:
    str = "x86.mmx.punpckhbw ";
    break;
  case mmx_punpckhwd:
    str = "x86.mmx.punpckhwd ";
    break;
  case mmx_punpckhdq:
    str = "x86.mmx.punpckhdq ";
    break;
  case mmx_punpcklbw:
    str = "x86.mmx.punpcklbw ";
    break;
  case mmx_punpcklwd:
    str = "x86.mmx.punpcklwd ";
    break;
  case mmx_punpckldq:
    str = "x86.mmx.punpckldq ";
    break;
  case sse2_psrai_w:
    str = "x86.sse2.psrai.w ";
    break;
  case sse2_psrai_d:
    str = "x86.sse2.psrai.d ";
    break;
  case avx2_psrai_w:
    str = "x86.avx2.psrai.w ";
    break;
  case avx2_psrai_d:
    str = "x86.avx2.psrai.d ";
    break;
  case avx512_psrai_w_512:
    str = "x86.avx512.psrai.w.512 ";
    break;
  case avx512_psrai_d_512:
    str = "x86.avx512.psrai.d.512 ";
    break;
  case avx512_psrai_q_128:
    str = "x86.avx512.psrai.q.128 ";
    break;
  case avx512_psrai_q_256:
    str = "x86.avx512.psrai.q.256 ";
    break;
  case avx512_psrai_q_512:
    str = "x86.avx512.psrai.q.512 ";
    break;
  case sse2_psrli_w:
    str = "x86.sse2.psrli.w ";
    break;
  case sse2_psrli_d:
    str = "x86.sse2.psrli.d ";
    break;
  case sse2_psrli_q:
    str = "x86.sse2.psrli.q ";
    break;
  case avx2_psrli_w:
    str = "x86.avx2.psrli.w ";
    break;
  case avx2_psrli_d:
    str = "x86.avx2.psrli.d ";
    break;
  case avx2_psrli_q:
    str = "x86.avx2.psrli.q ";
    break;
  case avx512_psrli_w_512:
    str = "x86.avx512.psrli.w.512 ";
    break;
  case avx512_psrli_d_512:
    str = "x86.avx512.psrli.d.512 ";
    break;
  case avx512_psrli_q_512:
    str = "x86.avx512.psrli.q.512 ";
  case sse2_pslli_w:
    str = "x86.sse2.pslli.w ";
    break;
  case sse2_pslli_d:
    str = "x86.sse2.pslli.d ";
    break;
  case sse2_pslli_q:
    str = "x86.sse2.pslli.q ";
    break;
  case avx2_pslli_w:
    str = "x86.avx2.pslli.w ";
    break;
  case avx2_pslli_d:
    str = "x86.avx2.pslli.d ";
    break;
  case avx2_pslli_q:
    str = "x86.avx2.pslli.q ";
    break;
  case avx512_pslli_w_512:
    str = "x86.avx512.pslli.w.512 ";
    break;
  case avx512_pslli_d_512:
    str = "x86.avx512.pslli.d.512 ";
    break;
  case avx512_pslli_q_512:
    str = "x86.avx512.pslli.q.512 ";
  }
  os << getName() << " = " << str << *a << ", " << *b;
=======
string X86IntrinBinOp::getOpName(Op op) {
  switch (op) {
  case sse2_pavg_w:           return "x86.sse2.pavg.w";
  case sse2_pavg_b:           return "x86.sse2.pavg.b";
  case avx2_pavg_w:           return "x86.avx2.pavg.w";
  case avx2_pavg_b:           return "x86.avx2.pavg.b";
  case avx512_pavg_w_512:     return "x86.avx512.pavg.w.512";
  case avx512_pavg_b_512:     return "x86.avx512.pavg.b.512";
  case avx2_pshuf_b:          return "x86.avx2.pshuf.b";
  case ssse3_pshuf_b_128:     return "x86.ssse3.pshuf.b.128";
  case mmx_padd_b:            return "x86.mmx.padd.b";
  case mmx_padd_w:            return "x86.mmx.padd.w";
  case mmx_padd_d:            return "x86.mmx.padd.d";
  case mmx_punpckhbw:         return "x86.mmx.punpckhbw";
  case mmx_punpckhwd:         return "x86.mmx.punpckhwd";
  case mmx_punpckhdq:         return "x86.mmx.punpckhdq";
  case mmx_punpcklbw:         return "x86.mmx.punpcklbw";
  case mmx_punpcklwd:         return "x86.mmx.punpcklwd";
  case mmx_punpckldq:         return "x86.mmx.punpckldq";
  case sse2_psrl_w:           return "x86.sse2.psrl.w";
  case sse2_psrl_d:           return "x86.sse2.psrl.d";
  case sse2_psrl_q:           return "x86.sse2.psrl.q";
  case avx2_psrl_w:           return "x86.avx2.psrl.w";
  case avx2_psrl_d:           return "x86.avx2.psrl.d";
  case avx2_psrl_q:           return "x86.avx2.psrl.q";
  case avx512_psrl_w_512:     return "x86.avx512.psrl.w.512";
  case avx512_psrl_d_512:     return "x86.avx512.psrl.d.512";
  case avx512_psrl_q_512:     return "x86.avx512.psrl.q.512";
  case sse2_psrli_w:          return "x86.sse2.psrli.w";
  case sse2_psrli_d:          return "x86.sse2.psrli.d";
  case sse2_psrli_q:          return "x86.sse2.psrli.q";
  case avx2_psrli_w:          return "x86.avx2.psrli.w";
  case avx2_psrli_d:          return "x86.avx2.psrli.d";
  case avx2_psrli_q:          return "x86.avx2.psrli.q";
  case avx512_psrli_w_512:    return "x86.avx512.psrli.w.512";
  case avx512_psrli_d_512:    return "x86.avx512.psrli.d.512";
  case avx512_psrli_q_512:    return "x86.avx512.psrli.q.512";
  case avx2_psrlv_d:          return "x86.avx2.psrlv.d";
  case avx2_psrlv_d_256:      return "x86.avx2.psrlv.d.256";
  case avx2_psrlv_q:          return "x86.avx2.psrlv.q";
  case avx2_psrlv_q_256:      return "x86.avx2.psrlv.q.256";
  case avx512_psrlv_d_512:    return "x86.avx512.psrlv.d.512";
  case avx512_psrlv_q_512:    return "x86.avx512.psrlv.q.512";
  case avx512_psrlv_w_128:    return "x86.avx512.psrlv.w.128";
  case avx512_psrlv_w_256:    return "x86.avx512.psrlv.w.256";
  case avx512_psrlv_w_512:    return "x86.avx512.psrlv.w.512";
  case sse2_psra_w:           return "x86.sse2.psra.w";
  case sse2_psra_d:           return "x86.sse2.psra.d";
  case avx2_psra_w:           return "x86.avx2.psra.w";
  case avx2_psra_d:           return "x86.avx2.psra.d";
  case avx512_psra_q_128:     return "x86.avx512.psra.q.128";
  case avx512_psra_q_256:     return "x86.avx512.psra.q.256";
  case avx512_psra_w_512:     return "x86.avx512.psra.w.512";
  case avx512_psra_d_512:     return "x86.avx512.psra.d.512";
  case avx512_psra_q_512:     return "x86.avx512.psra.q.512";
  case sse2_psrai_w:          return "x86.sse2.psrai.w";
  case sse2_psrai_d:          return "x86.sse2.psrai.d";
  case avx2_psrai_w:          return "x86.avx2.psrai.w";
  case avx2_psrai_d:          return "x86.avx2.psrai.d";
  case avx512_psrai_w_512:    return "x86.avx512.psrai.w.512";
  case avx512_psrai_d_512:    return "x86.avx512.psrai.d.512";
  case avx512_psrai_q_128:    return "x86.avx512.psrai.q.128";
  case avx512_psrai_q_256:    return "x86.avx512.psrai.q.256";
  case avx512_psrai_q_512:    return "x86.avx512.psrai.q.512";
  case avx2_psrav_d:          return "x86.avx2.psrav.d";
  case avx2_psrav_d_256:      return "x86.avx2.psrav.d.256";
  case avx512_psrav_d_512:    return "x86.avx512.psrav.d.512";
  case avx512_psrav_q_128:    return "x86.avx512.psrav.q.128";
  case avx512_psrav_q_256:    return "x86.avx512.psrav.q.256";
  case avx512_psrav_q_512:    return "x86.avx512.psrav.q.512";
  case avx512_psrav_w_128:    return "x86.avx512.psrav.w.128";
  case avx512_psrav_w_256:    return "x86.avx512.psrav.w.256";
  case avx512_psrav_w_512:    return "x86.avx512.psrav.w.512";
  case sse2_psll_w:           return "x86.sse2.psll.w";
  case sse2_psll_d:           return "x86.sse2.psll.d";
  case sse2_psll_q:           return "x86.sse2.psll.q";
  case avx2_psll_w:           return "x86.avx2.psll.w";
  case avx2_psll_d:           return "x86.avx2.psll.d";
  case avx2_psll_q:           return "x86.avx2.psll.q";
  case avx512_psll_w_512:     return "x86.avx512.psll.w.512";
  case avx512_psll_d_512:     return "x86.avx512.psll.d.512";
  case avx512_psll_q_512:     return "x86.avx512.psll.q.512";
  case sse2_pslli_w:          return "x86.sse2.pslli.w";
  case sse2_pslli_d:          return "x86.sse2.pslli.d";
  case sse2_pslli_q:          return "x86.sse2.pslli.q";
  case avx2_pslli_w:          return "x86.avx2.pslli.w";
  case avx2_pslli_d:          return "x86.avx2.pslli.d";
  case avx2_pslli_q:          return "x86.avx2.pslli.q";
  case avx512_pslli_w_512:    return "x86.avx512.pslli.w.512";
  case avx512_pslli_d_512:    return "x86.avx512.pslli.d.512";
  case avx512_pslli_q_512:    return "x86.avx512.pslli.q.512";
  case avx2_psllv_d:          return "x86.avx2.psllv.d";
  case avx2_psllv_d_256:      return "x86.avx2.psllv.d.256";
  case avx2_psllv_q:          return "x86.avx2.psllv.q";
  case avx2_psllv_q_256:      return "x86.avx2.psllv.q.256";
  case avx512_psllv_d_512:    return "x86.avx512.psllv.d.512";
  case avx512_psllv_q_512:    return "x86.avx512.psllv.q.512";
  case avx512_psllv_w_128:    return "x86.avx512.psllv.w.128";
  case avx512_psllv_w_256:    return "x86.avx512.psllv.w.256";
  case avx512_psllv_w_512:    return "x86.avx512.psllv.w.512";
  case ssse3_psign_b_128:     return "x86.ssse3.psign.b.128";
  case ssse3_psign_w_128:     return "x86.ssse3.psign.w.128";
  case ssse3_psign_d_128:     return "x86.ssse3.psign.d.128";
  case avx2_psign_b:          return "x86.avx2.psign.b";
  case avx2_psign_w:          return "x86.avx2.psign.w";
  case avx2_psign_d:          return "x86.avx2.psign.d";
  case ssse3_phadd_w_128:     return "x86.ssse3.phadd.w.128";
  case ssse3_phadd_d_128:     return "x86.ssse3.phadd.d.128";
  case ssse3_phadd_sw_128:    return "x86.ssse3.phadd.sw.128";
  case avx2_phadd_w:          return "x86.avx2.phadd.w";
  case avx2_phadd_d:          return "x86.avx2.phadd.d";
  case avx2_phadd_sw:         return "x86.avx2.phadd.sw";
  case ssse3_phsub_w_128:     return "x86.ssse3.phsub.w.128";
  case ssse3_phsub_d_128:     return "x86.ssse3.phsub.d.128";
  case ssse3_phsub_sw_128:    return "x86.ssse3.phsub.sw.128";
  case avx2_phsub_w:          return "x86.avx2.phsub.w";
  case avx2_phsub_d:          return "x86.avx2.phsub.d";
  case avx2_phsub_sw:         return "x86.avx2.phsub.sw";
  case sse2_pmulh_w:          return "x86.sse2.pmulh.w";
  case avx2_pmulh_w:          return "x86.avx2.pmulh.w";
  case avx512_pmulh_w_512:    return "x86.avx2.pmulh.w.512";
  case sse2_pmulhu_w:         return "x86.sse2.pmulhu.w";
  case avx2_pmulhu_w:         return "x86.avx2.pmulhu.w";
  case avx512_pmulhu_w_512:   return "x86.avx2.pmulhu.w.512";
  case sse2_pmadd_wd:         return "x86.sse2.pmadd.wd";
  case avx2_pmadd_wd:         return "x86.avx2.pmadd.wd";
  case avx512_pmaddw_d_512:   return "x86.avx512.pmaddw_d_512";
  case ssse3_pmadd_ub_sw_128: return "x86.ssse3.pmadd.ub.sw.128";
  case avx2_pmadd_ub_sw:      return "x86.avx2.pmadd.ub.sw";
  case avx512_pmaddubs_w_512: return "x86.avx512.pmaddubs.w.512";
  }
  UNREACHABLE();
}

void X86IntrinBinOp::print(ostream &os) const {
  os << getName() << " = " << getOpName(op) << " " << *a << ", " << *b;
>>>>>>> 6aed26cf
}

StateValue X86IntrinBinOp::toSMT(State &s) const {
  auto rty =    getType().getAsAggregateType();
  auto aty = a->getType().getAsAggregateType();
  auto bty = b->getType().getAsAggregateType();
  auto &av = s[*a];
  auto &bv = s[*b];

  switch (op) {
<<<<<<< HEAD
=======
  // shift by one variable
>>>>>>> 6aed26cf
  case sse2_psrl_w:
  case sse2_psrl_d:
  case sse2_psrl_q:
  case avx2_psrl_w:
  case avx2_psrl_d:
  case avx2_psrl_q:
<<<<<<< HEAD
=======
  case avx512_psrl_w_512:
  case avx512_psrl_d_512:
  case avx512_psrl_q_512:
  case sse2_psra_w:
  case sse2_psra_d:
  case avx2_psra_w:
  case avx2_psra_d:
  case avx512_psra_q_128:
  case avx512_psra_q_256:
  case avx512_psra_w_512:
  case avx512_psra_d_512:
  case avx512_psra_q_512:
  case sse2_psll_w:
  case sse2_psll_d:
  case sse2_psll_q:
  case avx2_psll_w:
  case avx2_psll_d:
  case avx2_psll_q:
  case avx512_psll_w_512:
  case avx512_psll_d_512:
  case avx512_psll_q_512:
>>>>>>> 6aed26cf
  {
    vector<StateValue> vals;
    unsigned elem_bw = bty->getChild(0).bits();

    expr shift_np = true;
    expr shift_v;
    // extract lower 64 bits from b
    for (unsigned i = 0, e = 64 / elem_bw; i != e ; ++i) {
      StateValue vv = bty->extract(bv, i);
      shift_v = (i == 0) ? vv.value : vv.value.concat(shift_v);
      // if any elements in lower 64 bits is poison, the result is poison
      shift_np &= vv.non_poison;
    }
<<<<<<< HEAD

    for (unsigned i = 0, e = aty->numElementsConst(); i != e; ++i) {
      auto ai = aty->extract(av, i);
      // ret_i.v = (ite shift.v >= elem_bw, 0, a_i.v >> shift.v) 
      expr v = expr::mkIf(shift_v.uge(expr::mkUInt(elem_bw, 64)),
                          expr::mkUInt(0, elem_bw),
                          ai.value.lshr(shift_v.trunc(elem_bw)));
      vals.emplace_back(move(v), shift_np && ai.non_poison);
    }
    return rty->aggregateVals(vals);
  }
  case sse2_pavg_w:
  case avx2_pavg_b:
  case avx2_pavg_w:
  case mmx_padd_b:
  case mmx_padd_w:
  case mmx_padd_d:
=======
    function<expr(const expr&, const expr&)> fn;
    switch(op) {
    case sse2_psrl_w:
    case sse2_psrl_d:
    case sse2_psrl_q:
    case avx2_psrl_w:
    case avx2_psrl_d:
    case avx2_psrl_q:
    case avx512_psrl_w_512:
    case avx512_psrl_d_512:
    case avx512_psrl_q_512:
      fn = [&](auto a, auto b) -> expr {
        return expr::mkIf(shift_v.uge(expr::mkUInt(elem_bw, 64)),
                          expr::mkUInt(0, elem_bw),
                          a.lshr(b));
      };
      break;
    case sse2_psra_w:
    case sse2_psra_d:
    case avx2_psra_w:
    case avx2_psra_d:
    case avx512_psra_q_128:
    case avx512_psra_q_256:
    case avx512_psra_w_512:
    case avx512_psra_d_512:
    case avx512_psra_q_512:
      fn = [&](auto a, auto b) -> expr {
        return expr::mkIf(shift_v.uge(expr::mkUInt(elem_bw, 64)),
                          expr::mkIf(a.isNegative(),
                                     expr::mkUInt(-1, elem_bw),
                                     expr::mkUInt( 0, elem_bw)),
                          a.ashr(b));
      };
      break;
    case sse2_psll_w:
    case sse2_psll_d:
    case sse2_psll_q:
    case avx2_psll_w:
    case avx2_psll_d:
    case avx2_psll_q:
    case avx512_psll_w_512:
    case avx512_psll_d_512:
    case avx512_psll_q_512:
      fn = [&](auto a, auto b) -> expr {
        return expr::mkIf(shift_v.uge(expr::mkUInt(elem_bw, 64)),
                          expr::mkUInt(0, elem_bw),
                          a << b);
      };
      break;
    default: UNREACHABLE();
    }
    for (unsigned i = 0, e = aty->numElementsConst(); i != e; ++i) {
      auto ai = aty->extract(av, i);
      expr shift = fn(ai.value, shift_v.trunc(elem_bw));
      vals.emplace_back(move(shift), shift_np && ai.non_poison);
    }
    return rty->aggregateVals(vals);
  }
  // vertical
  case sse2_pavg_w:
  case sse2_pavg_b:
  case avx2_pavg_w:
  case avx2_pavg_b:
  case avx512_pavg_w_512:
  case avx512_pavg_b_512:
  case mmx_padd_b:
  case mmx_padd_w:
  case mmx_padd_d:
  case ssse3_psign_b_128:
  case ssse3_psign_w_128:
  case ssse3_psign_d_128:
  case avx2_psign_b:
  case avx2_psign_w:
  case avx2_psign_d:
  case avx2_psrlv_d:
  case avx2_psrlv_d_256:
  case avx2_psrlv_q:
  case avx2_psrlv_q_256:
  case avx512_psrlv_d_512:
  case avx512_psrlv_q_512:
  case avx512_psrlv_w_128:
  case avx512_psrlv_w_256:
  case avx512_psrlv_w_512:
  case avx2_psrav_d:
  case avx2_psrav_d_256:
  case avx512_psrav_d_512:
  case avx512_psrav_q_128:
  case avx512_psrav_q_256:
  case avx512_psrav_q_512:
  case avx512_psrav_w_128:
  case avx512_psrav_w_256:
  case avx512_psrav_w_512:
  case avx2_psllv_d:
  case avx2_psllv_d_256:
  case avx2_psllv_q:
  case avx2_psllv_q_256:
  case avx512_psllv_d_512:
  case avx512_psllv_q_512:
  case avx512_psllv_w_128:
  case avx512_psllv_w_256:
  case avx512_psllv_w_512:
  case sse2_pmulh_w:
  case avx2_pmulh_w:
  case avx512_pmulh_w_512:
  case sse2_pmulhu_w:
  case avx2_pmulhu_w:
  case avx512_pmulhu_w_512:
>>>>>>> 6aed26cf
  {
    vector<StateValue> vals;
    function<expr(const expr&, const expr&)> fn;
    switch (op) {
<<<<<<< HEAD
    case avx2_pavg_b:
      fn = [&](auto a, auto b) -> expr {
        return (a.zext(1) + b.zext(1) + expr::mkUInt(1, 9)).lshr(expr::mkUInt(1, 9)).trunc(8);
      };
      break;
    case sse2_pavg_w:
    case avx2_pavg_w:
      fn = [&](auto a, auto b) -> expr {
        return (a.zext(1) + b.zext(1) + expr::mkUInt(1, 17)).lshr(expr::mkUInt(1, 17)).trunc(16);
=======
    case sse2_pavg_w:
    case sse2_pavg_b:
    case avx2_pavg_w:
    case avx2_pavg_b:
    case avx512_pavg_w_512:
    case avx512_pavg_b_512:
      fn = [&](auto a, auto b) -> expr {
        unsigned bw = a.bits();
        return (a.zext(1) + b.zext(1) + expr::mkUInt(1, bw + 1)).lshr(expr::mkUInt(1, bw + 1)).trunc(bw);
>>>>>>> 6aed26cf
      };
      break;
    case mmx_padd_b:
    case mmx_padd_w:
    case mmx_padd_d:
      fn = [&](auto a, auto b) -> expr {
        return a + b;
      };
      break;
<<<<<<< HEAD
=======
    case ssse3_psign_b_128:
    case ssse3_psign_w_128:
    case ssse3_psign_d_128:
    case avx2_psign_b:
    case avx2_psign_w:
    case avx2_psign_d:
      fn = [&](auto a, auto b) -> expr {
        return expr::mkIf(b.isZero(), b,
                          expr::mkIf(b.isNegative(),
                                     expr::mkUInt(0, a.bits()) - a,
                                     a));
      };
      break;
    case avx2_psrlv_d:
    case avx2_psrlv_d_256:
    case avx2_psrlv_q:
    case avx2_psrlv_q_256:
    case avx512_psrlv_d_512:
    case avx512_psrlv_q_512:
    case avx512_psrlv_w_128:
    case avx512_psrlv_w_256:
    case avx512_psrlv_w_512:
      fn = [&](auto a, auto b) -> expr {
        unsigned bw = a.bits();
        return expr::mkIf(b.uge(expr::mkUInt(bw, bw)),
                          expr::mkUInt(0, bw),
                          a.lshr(b));
      };
      break;
    case avx2_psrav_d:
    case avx2_psrav_d_256:
    case avx512_psrav_d_512:
    case avx512_psrav_q_128:
    case avx512_psrav_q_256:
    case avx512_psrav_q_512:
    case avx512_psrav_w_128:
    case avx512_psrav_w_256:
    case avx512_psrav_w_512:
      fn = [&](auto a, auto b) -> expr {
        unsigned bw = a.bits();
        return expr::mkIf(b.uge(expr::mkUInt(bw, bw)),
                          expr::mkIf(a.isNegative(),
                                     expr::mkUInt(-1, bw),
                                     expr::mkUInt( 0, bw)),
                          a.ashr(b));
      };
      break;
    case avx2_psllv_d:
    case avx2_psllv_d_256:
    case avx2_psllv_q:
    case avx2_psllv_q_256:
    case avx512_psllv_d_512:
    case avx512_psllv_q_512:
    case avx512_psllv_w_128:
    case avx512_psllv_w_256:
    case avx512_psllv_w_512:
      fn = [&](auto a, auto b) -> expr {
        unsigned bw = a.bits();
        return expr::mkIf(b.uge(expr::mkUInt(bw, bw)),
                          expr::mkUInt(0, bw),
                          a << b);
      };
      break;
    case sse2_pmulh_w:
    case avx2_pmulh_w:
    case avx512_pmulh_w_512:
      fn = [&](auto a, auto b) -> expr {
        expr mul = a.sext(16) * b.sext(16);
        return mul.extract(31, 16);
      };
      break;
    case sse2_pmulhu_w:
    case avx2_pmulhu_w:
    case avx512_pmulhu_w_512:
      fn = [&](auto a, auto b) -> expr {
        expr mul = a.zext(16) * b.zext(16);
        return mul.extract(31, 16);
      };
      break;
>>>>>>> 6aed26cf
    default: UNREACHABLE();
    }
    for (unsigned i = 0, e = rty->numElementsConst(); i != e; ++i) {
      auto ai = aty->extract(av, i);
      auto bi = bty->extract(bv, i);
      vals.emplace_back(fn(ai.value, bi.value),
                        ai.non_poison && bi.non_poison);
    }
    return rty->aggregateVals(vals);
  }
  case ssse3_pshuf_b_128:
  case avx2_pshuf_b:
  {
    auto avty = static_cast<const VectorType*>(aty);
    vector<StateValue> vals;
    unsigned c;
    switch (op) {
    case ssse3_pshuf_b_128: c = 16; break;
    case avx2_pshuf_b: c = 32; break;
    default: UNREACHABLE();
    }
    for (unsigned i = 0, e = c; i != e; ++i) {
      auto b = (bty->extract(bv, i).value);
      auto r = avty->extract(av, b & expr::mkUInt(127, 8));
      auto ai = expr::mkIf(b.extract(7, 7) == expr::mkUInt(0, 1),
                            r.value,
                            expr::mkUInt(0, 8));
      auto pi = expr::mkIf(b.extract(7, 7) == expr::mkUInt(0, 1),
                            b.ule(expr::mkUInt(31, 8)) && r.non_poison,
                            true);

      vals.emplace_back(move(ai), move(pi));
    }

    return rty->aggregateVals(vals);
  }
  case mmx_punpckhbw:
  case mmx_punpckhwd:
  case mmx_punpckhdq:
  case mmx_punpcklbw:
  case mmx_punpcklwd:
  case mmx_punpckldq:
  {
    vector<StateValue> vals;
    unsigned laneCount, startVal, endVal;
    switch (op) {
    case mmx_punpckhbw: laneCount = 8; startVal = laneCount / 2; endVal = laneCount; break;
    case mmx_punpckhwd: laneCount = 4; startVal = laneCount / 2; endVal = laneCount; break;
    case mmx_punpckhdq: laneCount = 2; startVal = laneCount / 2; endVal = laneCount; break;
    case mmx_punpcklbw: laneCount = 8; startVal = 0; endVal = laneCount / 2; break;
    case mmx_punpcklwd: laneCount = 4; startVal = 0; endVal = laneCount / 2; break;
    case mmx_punpckldq: laneCount = 2; startVal = 0; endVal = laneCount / 2; break;
    default: UNREACHABLE();
    }
    //Starts at first lane of high half of both vectors
    for (unsigned i = startVal; i != endVal; ++i) {
      auto ai = aty->extract(av, i);
      auto bi = bty->extract(bv, i);
<<<<<<< HEAD
      
=======

>>>>>>> 6aed26cf
      vals.emplace_back(move(ai));
      vals.emplace_back(move(bi));
    }

    return rty->aggregateVals(vals);
  }
<<<<<<< HEAD
  case sse2_psrai_w:
  case sse2_psrai_d:
  case avx2_psrai_w:
  case avx2_psrai_d:
  case avx512_psrai_w_512:
  case avx512_psrai_d_512:
  case avx512_psrai_q_128:
  case avx512_psrai_q_256:
  case avx512_psrai_q_512:
=======
  // horizontal
  case ssse3_phadd_w_128:
  case ssse3_phadd_d_128:
  case ssse3_phadd_sw_128:
  case avx2_phadd_w:
  case avx2_phadd_d:
  case avx2_phadd_sw:
  case ssse3_phsub_w_128:
  case ssse3_phsub_d_128:
  case ssse3_phsub_sw_128:
  case avx2_phsub_w:
  case avx2_phsub_d:
  case avx2_phsub_sw: {
    vector<StateValue> vals;
    unsigned laneCount = shape_ret[op].first;
    function<expr(const expr&, const expr&)> fn;
    switch (op) {
    case ssse3_phadd_w_128:
    case ssse3_phadd_d_128:
    case avx2_phadd_w:
    case avx2_phadd_d:
      fn = [&](auto a, auto b) -> expr {
        return a + b;
      };
      break;
    case ssse3_phadd_sw_128:
    case avx2_phadd_sw:
      fn = [&](auto a, auto b) -> expr {
        return a.sadd_sat(b);
      };
      break;
    case ssse3_phsub_w_128:
    case ssse3_phsub_d_128:
    case avx2_phsub_w:
    case avx2_phsub_d:
      fn = [&](auto a, auto b) -> expr {
        return a - b;
      };
      break;
    case ssse3_phsub_sw_128:
    case avx2_phsub_sw:
      fn = [&](auto a, auto b) -> expr {
        return a.ssub_sat(b);
      };
      break;
    default: UNREACHABLE();
    }
    for (unsigned i = 0; i != laneCount; i += 2) {
      auto [a1, p1] = aty->extract(av, i);
      auto [a2, p2] = bty->extract(av, i + 1);
      vals.emplace_back(fn(a1, a2), p1 && p2);
    }
    for (unsigned i = 0; i != laneCount; i += 2) {
      auto [b1, p1] = aty->extract(bv, i);
      auto [b2, p2] = bty->extract(bv, i + 1);
      vals.emplace_back(fn(b1, b2), p1 && p2);
    }
    return rty->aggregateVals(vals);
  }
>>>>>>> 6aed26cf
  case sse2_psrli_w:
  case sse2_psrli_d:
  case sse2_psrli_q:
  case avx2_psrli_w:
  case avx2_psrli_d:
  case avx2_psrli_q:
  case avx512_psrli_w_512:
  case avx512_psrli_d_512:
  case avx512_psrli_q_512:
<<<<<<< HEAD
=======
  case sse2_psrai_w:
  case sse2_psrai_d:
  case avx2_psrai_w:
  case avx2_psrai_d:
  case avx512_psrai_w_512:
  case avx512_psrai_d_512:
  case avx512_psrai_q_128:
  case avx512_psrai_q_256:
  case avx512_psrai_q_512:
>>>>>>> 6aed26cf
  case sse2_pslli_w:
  case sse2_pslli_d:
  case sse2_pslli_q:
  case avx2_pslli_w:
  case avx2_pslli_d:
  case avx2_pslli_q:
  case avx512_pslli_w_512:
  case avx512_pslli_d_512:
  case avx512_pslli_q_512: {
    vector<StateValue> vals;
    function<expr(const expr&, const expr&)> fn;
    switch (op) {
    case sse2_psrai_w:
    case sse2_psrai_d:
    case avx2_psrai_w:
    case avx2_psrai_d:
    case avx512_psrai_w_512:
    case avx512_psrai_d_512:
    case avx512_psrai_q_128:
    case avx512_psrai_q_256:
    case avx512_psrai_q_512:
      fn = [&](auto a, auto b) -> expr {
        unsigned sz_a = a.bits();
        expr check = b.uge(expr::mkUInt(sz_a, 32));
        expr outbounds = expr::mkIf(a.isNegative(),
                                    expr::mkInt(-1, sz_a),
                                    expr::mkUInt(0, sz_a));
        expr inbounds = a.ashr(b.zextOrTrunc(sz_a));
        return expr::mkIf(move(check), move(outbounds), move(inbounds));
      };
      break;
    case sse2_psrli_w:
    case sse2_psrli_d:
    case sse2_psrli_q:
    case avx2_psrli_w:
    case avx2_psrli_d:
    case avx2_psrli_q:
    case avx512_psrli_w_512:
    case avx512_psrli_d_512:
    case avx512_psrli_q_512:
      fn = [&](auto a, auto b) -> expr {
        unsigned sz_a = a.bits();
        expr check = b.uge(expr::mkUInt(sz_a, 32));
        expr outbounds = expr::mkUInt(0, sz_a);
        expr inbounds = a.lshr(b.zextOrTrunc(sz_a));
        return expr::mkIf(move(check), move(outbounds), move(inbounds));
      };
      break;
    case sse2_pslli_w:
    case sse2_pslli_d:
    case sse2_pslli_q:
    case avx2_pslli_w:
    case avx2_pslli_d:
    case avx2_pslli_q:
    case avx512_pslli_w_512:
    case avx512_pslli_d_512:
    case avx512_pslli_q_512:
      fn = [&](auto a, auto b) -> expr {
        unsigned sz_a = a.bits();
        expr check = b.uge(expr::mkUInt(sz_a, 32));
        expr outbounds = expr::mkUInt(0, sz_a);
        expr inbounds = a << b.zextOrTrunc(sz_a);
        return expr::mkIf(move(check), move(outbounds), move(inbounds));
      };
      break;
    default: UNREACHABLE();
    }
    for (unsigned i = 0, e = rty->numElementsConst(); i != e; ++i) {
      auto ai = aty->extract(av, i);
      vals.emplace_back(fn(ai.value, bv.value),
                        ai.non_poison && bv.non_poison);
    }
    return rty->aggregateVals(vals);
  }
<<<<<<< HEAD
=======
  case sse2_pmadd_wd:
  case avx2_pmadd_wd:
  case avx512_pmaddw_d_512:
  case ssse3_pmadd_ub_sw_128:
  case avx2_pmadd_ub_sw:
  case avx512_pmaddubs_w_512: {
    vector<StateValue> vals;
    for (unsigned i = 0, e = shape_ret[op].first; i != e; ++i) {
      auto [a1, a1p] = aty->extract(av, i * 2);
      auto [a2, a2p] = aty->extract(av, i * 2 + 1);
      auto [b1, b1p] = bty->extract(bv, i * 2);
      auto [b2, b2p] = bty->extract(bv, i * 2 + 1);

      auto np = a1p && a2p && b1p && b2p;

      if (op == sse2_pmadd_wd ||
          op == avx2_pmadd_wd ||
          op == avx512_pmaddw_d_512) {
        expr v = a1.sext(16) * b1.sext(16) + a2.sext(16) * b2.sext(16);
        vals.emplace_back(move(v), move(np));
      } else {
        expr v = (a1.sext(8) * b1.sext(8)).sadd_sat(a2.sext(8) * b2.sext(8));
        vals.emplace_back(move(v), move(np));
      }
    }
    return rty->aggregateVals(vals);
  }
>>>>>>> 6aed26cf
  // TODO: add semantic for other intrinsics
  default:
    UNREACHABLE();
  }
}

expr X86IntrinBinOp::getTypeConstraints(const Function &f) const {
  return Value::getTypeConstraints() &&
    (shape_op0[op].first != 1
      ? a->getType().enforceVectorType(
          [this](auto &ty) {return ty.enforceIntType(shape_op0[op].second);}) &&
        a->getType().getAsAggregateType()->numElements() == shape_op0[op].first
      : a->getType().enforceIntType(shape_op0[op].second)) &&
    (shape_op1[op].first != 1
      ? b->getType().enforceVectorType(
          [this](auto &ty) {return ty.enforceIntType(shape_op1[op].second);}) &&
        b->getType().getAsAggregateType()->numElements() == shape_op1[op].first
      : b->getType().enforceIntType(shape_op1[op].second)) &&
    (shape_ret[op].first != 1
      ? getType().enforceVectorType(
          [this](auto &ty) {return ty.enforceIntType(shape_ret[op].second);}) &&
        getType().getAsAggregateType()->numElements() == shape_ret[op].first
      : getType().enforceIntType(shape_ret[op].second));
}

unique_ptr<Instr> X86IntrinBinOp::dup(const string &suffix) const {
  return make_unique<X86IntrinBinOp>(getType(), getName() + suffix, *a, *b, op);
}


const ConversionOp* isCast(ConversionOp::Op op, const Value &v) {
  auto c = dynamic_cast<const ConversionOp*>(&v);
  return (c && c->getOp() == op) ? c : nullptr;
}

bool hasNoSideEffects(const Instr &i) {
  return isNoOp(i) ||
         dynamic_cast<const ExtractValue*>(&i) ||
         dynamic_cast<const GEP*>(&i) ||
         dynamic_cast<const ShuffleVector*>(&i);
}

Value* isNoOp(const Value &v) {
  if (auto *c = isCast(ConversionOp::BitCast, v))
    return &c->getValue();

  if (auto gep = dynamic_cast<const GEP*>(&v))
    return gep->getMaxGEPOffset() == 0 ? &gep->getPtr() : nullptr;

  if (auto unop = dynamic_cast<const UnaryOp*>(&v)) {
    if (unop->getOp() == UnaryOp::Copy)
      return &unop->getValue();
  }

  return nullptr;
}
}<|MERGE_RESOLUTION|>--- conflicted
+++ resolved
@@ -3869,8 +3869,6 @@
 }
 
 
-<<<<<<< HEAD
-=======
 vector<Value*> ReservedShuffleVector::operands() const {
   return { v1, v2, mask };
 }
@@ -3922,7 +3920,6 @@
 }
 
 
->>>>>>> 6aed26cf
 vector<Value*> X86IntrinBinOp::operands() const {
   return { a, b };
 }
@@ -3932,152 +3929,6 @@
   RAUW(b);
 }
 
-<<<<<<< HEAD
-void X86IntrinBinOp::print(ostream &os) const {
-  const char *str = nullptr;
-  switch (op) {
-  case sse2_psrl_w:
-    str = "x86.sse2.psrl.w ";
-    break;
-  case sse2_psrl_d:
-    str = "x86.sse2.psrl.d ";
-    break;
-  case sse2_psrl_q:
-    str = "x86.sse2.psrl.q ";
-    break;
-  case avx2_psrl_w:
-    str = "x86.avx2.psrl.w ";
-    break;
-  case avx2_psrl_d:
-    str = "x86.avx2.psrl.d ";
-    break;
-  case avx2_psrl_q:
-    str = "x86.avx2.psrl.q ";
-    break;
-  case sse2_pavg_w:
-    str = "x86.sse2.pavg.w ";
-    break;
-  case avx2_pavg_b:
-    str = "x86.avx2.pavg.b ";
-    break;
-  case avx2_pavg_w:
-    str = "x86.avx2.pavg.w ";
-    break;
-  case avx2_pshuf_b:
-    str = "x86.avx2.pshuf.b ";
-    break;
-  case ssse3_pshuf_b_128:
-    str = "x86.ssse3.pshuf.b.128 ";
-    break;
-  case mmx_padd_b:
-    str = "x86.mmx.padd.b ";
-    break;
-  case mmx_padd_w:
-    str = "x86.mmx.padd.w ";
-    break;
-  case mmx_padd_d:
-    str = "x86.mmx.padd.d ";
-    break;
-  case mmx_punpckhbw:
-    str = "x86.mmx.punpckhbw ";
-    break;
-  case mmx_punpckhwd:
-    str = "x86.mmx.punpckhwd ";
-    break;
-  case mmx_punpckhdq:
-    str = "x86.mmx.punpckhdq ";
-    break;
-  case mmx_punpcklbw:
-    str = "x86.mmx.punpcklbw ";
-    break;
-  case mmx_punpcklwd:
-    str = "x86.mmx.punpcklwd ";
-    break;
-  case mmx_punpckldq:
-    str = "x86.mmx.punpckldq ";
-    break;
-  case sse2_psrai_w:
-    str = "x86.sse2.psrai.w ";
-    break;
-  case sse2_psrai_d:
-    str = "x86.sse2.psrai.d ";
-    break;
-  case avx2_psrai_w:
-    str = "x86.avx2.psrai.w ";
-    break;
-  case avx2_psrai_d:
-    str = "x86.avx2.psrai.d ";
-    break;
-  case avx512_psrai_w_512:
-    str = "x86.avx512.psrai.w.512 ";
-    break;
-  case avx512_psrai_d_512:
-    str = "x86.avx512.psrai.d.512 ";
-    break;
-  case avx512_psrai_q_128:
-    str = "x86.avx512.psrai.q.128 ";
-    break;
-  case avx512_psrai_q_256:
-    str = "x86.avx512.psrai.q.256 ";
-    break;
-  case avx512_psrai_q_512:
-    str = "x86.avx512.psrai.q.512 ";
-    break;
-  case sse2_psrli_w:
-    str = "x86.sse2.psrli.w ";
-    break;
-  case sse2_psrli_d:
-    str = "x86.sse2.psrli.d ";
-    break;
-  case sse2_psrli_q:
-    str = "x86.sse2.psrli.q ";
-    break;
-  case avx2_psrli_w:
-    str = "x86.avx2.psrli.w ";
-    break;
-  case avx2_psrli_d:
-    str = "x86.avx2.psrli.d ";
-    break;
-  case avx2_psrli_q:
-    str = "x86.avx2.psrli.q ";
-    break;
-  case avx512_psrli_w_512:
-    str = "x86.avx512.psrli.w.512 ";
-    break;
-  case avx512_psrli_d_512:
-    str = "x86.avx512.psrli.d.512 ";
-    break;
-  case avx512_psrli_q_512:
-    str = "x86.avx512.psrli.q.512 ";
-  case sse2_pslli_w:
-    str = "x86.sse2.pslli.w ";
-    break;
-  case sse2_pslli_d:
-    str = "x86.sse2.pslli.d ";
-    break;
-  case sse2_pslli_q:
-    str = "x86.sse2.pslli.q ";
-    break;
-  case avx2_pslli_w:
-    str = "x86.avx2.pslli.w ";
-    break;
-  case avx2_pslli_d:
-    str = "x86.avx2.pslli.d ";
-    break;
-  case avx2_pslli_q:
-    str = "x86.avx2.pslli.q ";
-    break;
-  case avx512_pslli_w_512:
-    str = "x86.avx512.pslli.w.512 ";
-    break;
-  case avx512_pslli_d_512:
-    str = "x86.avx512.pslli.d.512 ";
-    break;
-  case avx512_pslli_q_512:
-    str = "x86.avx512.pslli.q.512 ";
-  }
-  os << getName() << " = " << str << *a << ", " << *b;
-=======
 string X86IntrinBinOp::getOpName(Op op) {
   switch (op) {
   case sse2_pavg_w:           return "x86.sse2.pavg.w";
@@ -4214,7 +4065,6 @@
 
 void X86IntrinBinOp::print(ostream &os) const {
   os << getName() << " = " << getOpName(op) << " " << *a << ", " << *b;
->>>>>>> 6aed26cf
 }
 
 StateValue X86IntrinBinOp::toSMT(State &s) const {
@@ -4225,18 +4075,13 @@
   auto &bv = s[*b];
 
   switch (op) {
-<<<<<<< HEAD
-=======
   // shift by one variable
->>>>>>> 6aed26cf
   case sse2_psrl_w:
   case sse2_psrl_d:
   case sse2_psrl_q:
   case avx2_psrl_w:
   case avx2_psrl_d:
   case avx2_psrl_q:
-<<<<<<< HEAD
-=======
   case avx512_psrl_w_512:
   case avx512_psrl_d_512:
   case avx512_psrl_q_512:
@@ -4258,7 +4103,6 @@
   case avx512_psll_w_512:
   case avx512_psll_d_512:
   case avx512_psll_q_512:
->>>>>>> 6aed26cf
   {
     vector<StateValue> vals;
     unsigned elem_bw = bty->getChild(0).bits();
@@ -4272,25 +4116,6 @@
       // if any elements in lower 64 bits is poison, the result is poison
       shift_np &= vv.non_poison;
     }
-<<<<<<< HEAD
-
-    for (unsigned i = 0, e = aty->numElementsConst(); i != e; ++i) {
-      auto ai = aty->extract(av, i);
-      // ret_i.v = (ite shift.v >= elem_bw, 0, a_i.v >> shift.v) 
-      expr v = expr::mkIf(shift_v.uge(expr::mkUInt(elem_bw, 64)),
-                          expr::mkUInt(0, elem_bw),
-                          ai.value.lshr(shift_v.trunc(elem_bw)));
-      vals.emplace_back(move(v), shift_np && ai.non_poison);
-    }
-    return rty->aggregateVals(vals);
-  }
-  case sse2_pavg_w:
-  case avx2_pavg_b:
-  case avx2_pavg_w:
-  case mmx_padd_b:
-  case mmx_padd_w:
-  case mmx_padd_d:
-=======
     function<expr(const expr&, const expr&)> fn;
     switch(op) {
     case sse2_psrl_w:
@@ -4398,22 +4223,10 @@
   case sse2_pmulhu_w:
   case avx2_pmulhu_w:
   case avx512_pmulhu_w_512:
->>>>>>> 6aed26cf
   {
     vector<StateValue> vals;
     function<expr(const expr&, const expr&)> fn;
     switch (op) {
-<<<<<<< HEAD
-    case avx2_pavg_b:
-      fn = [&](auto a, auto b) -> expr {
-        return (a.zext(1) + b.zext(1) + expr::mkUInt(1, 9)).lshr(expr::mkUInt(1, 9)).trunc(8);
-      };
-      break;
-    case sse2_pavg_w:
-    case avx2_pavg_w:
-      fn = [&](auto a, auto b) -> expr {
-        return (a.zext(1) + b.zext(1) + expr::mkUInt(1, 17)).lshr(expr::mkUInt(1, 17)).trunc(16);
-=======
     case sse2_pavg_w:
     case sse2_pavg_b:
     case avx2_pavg_w:
@@ -4423,7 +4236,6 @@
       fn = [&](auto a, auto b) -> expr {
         unsigned bw = a.bits();
         return (a.zext(1) + b.zext(1) + expr::mkUInt(1, bw + 1)).lshr(expr::mkUInt(1, bw + 1)).trunc(bw);
->>>>>>> 6aed26cf
       };
       break;
     case mmx_padd_b:
@@ -4433,8 +4245,6 @@
         return a + b;
       };
       break;
-<<<<<<< HEAD
-=======
     case ssse3_psign_b_128:
     case ssse3_psign_w_128:
     case ssse3_psign_d_128:
@@ -4514,7 +4324,6 @@
         return mul.extract(31, 16);
       };
       break;
->>>>>>> 6aed26cf
     default: UNREACHABLE();
     }
     for (unsigned i = 0, e = rty->numElementsConst(); i != e; ++i) {
@@ -4573,28 +4382,13 @@
     for (unsigned i = startVal; i != endVal; ++i) {
       auto ai = aty->extract(av, i);
       auto bi = bty->extract(bv, i);
-<<<<<<< HEAD
-      
-=======
-
->>>>>>> 6aed26cf
+
       vals.emplace_back(move(ai));
       vals.emplace_back(move(bi));
     }
 
     return rty->aggregateVals(vals);
   }
-<<<<<<< HEAD
-  case sse2_psrai_w:
-  case sse2_psrai_d:
-  case avx2_psrai_w:
-  case avx2_psrai_d:
-  case avx512_psrai_w_512:
-  case avx512_psrai_d_512:
-  case avx512_psrai_q_128:
-  case avx512_psrai_q_256:
-  case avx512_psrai_q_512:
-=======
   // horizontal
   case ssse3_phadd_w_128:
   case ssse3_phadd_d_128:
@@ -4654,7 +4448,6 @@
     }
     return rty->aggregateVals(vals);
   }
->>>>>>> 6aed26cf
   case sse2_psrli_w:
   case sse2_psrli_d:
   case sse2_psrli_q:
@@ -4664,8 +4457,6 @@
   case avx512_psrli_w_512:
   case avx512_psrli_d_512:
   case avx512_psrli_q_512:
-<<<<<<< HEAD
-=======
   case sse2_psrai_w:
   case sse2_psrai_d:
   case avx2_psrai_w:
@@ -4675,7 +4466,6 @@
   case avx512_psrai_q_128:
   case avx512_psrai_q_256:
   case avx512_psrai_q_512:
->>>>>>> 6aed26cf
   case sse2_pslli_w:
   case sse2_pslli_d:
   case sse2_pslli_q:
@@ -4750,8 +4540,6 @@
     }
     return rty->aggregateVals(vals);
   }
-<<<<<<< HEAD
-=======
   case sse2_pmadd_wd:
   case avx2_pmadd_wd:
   case avx512_pmaddw_d_512:
@@ -4779,7 +4567,6 @@
     }
     return rty->aggregateVals(vals);
   }
->>>>>>> 6aed26cf
   // TODO: add semantic for other intrinsics
   default:
     UNREACHABLE();
