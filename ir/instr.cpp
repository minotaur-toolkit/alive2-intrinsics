--- conflicted
+++ resolved
@@ -4279,55 +4279,27 @@
 }
 
 
-<<<<<<< HEAD
-vector<Value*> ReservedShuffleVector::operands() const {
-  return { v1, v2, mask };
-}
-
-void ReservedShuffleVector::rauw(const Value &what, Value &with) {
-=======
 vector<Value*> FakeShuffle::operands() const {
   return { v1, v2, mask };
 }
 
 void FakeShuffle::rauw(const Value &what, Value &with) {
->>>>>>> 84f89a91
   RAUW(v1);
   RAUW(v2);
   RAUW(mask);
 }
 
-<<<<<<< HEAD
-void ReservedShuffleVector::print(ostream &os) const {
-  os << getName() << " = shufflevector " << *v1 << ", " << *v2;
-}
-
-StateValue ReservedShuffleVector::toSMT(State &s) const {
-=======
 void FakeShuffle::print(ostream &os) const {
   os << getName() << " = fakesv " << *v1 << ", " << *v2 << ", " << *mask;
 }
 
 StateValue FakeShuffle::toSMT(State &s) const {
->>>>>>> 84f89a91
   auto vty = static_cast<const VectorType*>(v1->getType().getAsAggregateType());
   auto mty = mask->getType().getAsAggregateType();
   auto sz = vty->numElementsConst();
   vector<StateValue> vals;
 
   for (unsigned i = 0, e = mty->numElementsConst(); i != e; ++i) {
-<<<<<<< HEAD
-    auto mi = mty->extract(s[*mask], i);
-    auto idx = mi.value.urem(sz);
-    auto [v1v, v1p] = vty->extract(s[*v1], idx);
-    auto [v2v, v2p] = vty->extract(s[*v2], idx);
-    expr v  = expr::mkIf(mi.value.ult(sz), v1v, v2v);
-    expr np = expr::mkIf(mi.value.ult(sz), v1p, v2p);
-
-    expr inbounds = mi.value.ult(vty->numElementsConst() * 2);
-
-    vals.emplace_back(move(v), inbounds & np);
-=======
     auto [m_v, m_p] = mty->extract(s[*mask], i);
     expr bound = expr::mkUInt(sz, m_v);
     expr idx = m_v.urem(bound);
@@ -4338,17 +4310,12 @@
     expr inbounds = m_v.ult(expr::mkUInt(vty->numElementsConst() * 2, m_v));
 
     vals.emplace_back(move(v), inbounds && np);
->>>>>>> 84f89a91
   }
 
   return getType().getAsAggregateType()->aggregateVals(vals);
 }
 
-<<<<<<< HEAD
-expr ReservedShuffleVector::getTypeConstraints(const Function &f) const {
-=======
 expr FakeShuffle::getTypeConstraints(const Function &f) const {
->>>>>>> 84f89a91
   return Value::getTypeConstraints() &&
          getType().enforceVectorTypeSameChildTy(v1->getType()) &&
          getType().getAsAggregateType()->numElements() == mask->getType().getAsAggregateType()->numElements() &&
@@ -4357,14 +4324,8 @@
          mask->getType().enforceVectorType();
 }
 
-<<<<<<< HEAD
-unique_ptr<Instr> ReservedShuffleVector::dup(const string &suffix) const {
-  return make_unique<ReservedShuffleVector>(getType(), getName() + suffix,
-                                            *v1, *v2, *mask);
-=======
 unique_ptr<Instr> FakeShuffle::dup(Function &f, const string &suffix) const {
   return make_unique<FakeShuffle>(getType(), getName()+suffix, *v1, *v2, *mask);
->>>>>>> 84f89a91
 }
 
 
@@ -4379,141 +4340,9 @@
 
 string X86IntrinBinOp::getOpName(Op op) {
   switch (op) {
-<<<<<<< HEAD
-  case sse2_pavg_w:           return "x86.sse2.pavg.w";
-  case sse2_pavg_b:           return "x86.sse2.pavg.b";
-  case avx2_pavg_w:           return "x86.avx2.pavg.w";
-  case avx2_pavg_b:           return "x86.avx2.pavg.b";
-  case avx512_pavg_w_512:     return "x86.avx512.pavg.w.512";
-  case avx512_pavg_b_512:     return "x86.avx512.pavg.b.512";
-  case avx2_pshuf_b:          return "x86.avx2.pshuf.b";
-  case ssse3_pshuf_b_128:     return "x86.ssse3.pshuf.b.128";
-  case avx512_pshuf_b_512:    return "x86.avx512.pshuf.b.512";
-  case mmx_padd_b:            return "x86.mmx.padd.b";
-  case mmx_padd_w:            return "x86.mmx.padd.w";
-  case mmx_padd_d:            return "x86.mmx.padd.d";
-  case mmx_punpckhbw:         return "x86.mmx.punpckhbw";
-  case mmx_punpckhwd:         return "x86.mmx.punpckhwd";
-  case mmx_punpckhdq:         return "x86.mmx.punpckhdq";
-  case mmx_punpcklbw:         return "x86.mmx.punpcklbw";
-  case mmx_punpcklwd:         return "x86.mmx.punpcklwd";
-  case mmx_punpckldq:         return "x86.mmx.punpckldq";
-  case sse2_psrl_w:           return "x86.sse2.psrl.w";
-  case sse2_psrl_d:           return "x86.sse2.psrl.d";
-  case sse2_psrl_q:           return "x86.sse2.psrl.q";
-  case avx2_psrl_w:           return "x86.avx2.psrl.w";
-  case avx2_psrl_d:           return "x86.avx2.psrl.d";
-  case avx2_psrl_q:           return "x86.avx2.psrl.q";
-  case avx512_psrl_w_512:     return "x86.avx512.psrl.w.512";
-  case avx512_psrl_d_512:     return "x86.avx512.psrl.d.512";
-  case avx512_psrl_q_512:     return "x86.avx512.psrl.q.512";
-  case sse2_psrli_w:          return "x86.sse2.psrli.w";
-  case sse2_psrli_d:          return "x86.sse2.psrli.d";
-  case sse2_psrli_q:          return "x86.sse2.psrli.q";
-  case avx2_psrli_w:          return "x86.avx2.psrli.w";
-  case avx2_psrli_d:          return "x86.avx2.psrli.d";
-  case avx2_psrli_q:          return "x86.avx2.psrli.q";
-  case avx512_psrli_w_512:    return "x86.avx512.psrli.w.512";
-  case avx512_psrli_d_512:    return "x86.avx512.psrli.d.512";
-  case avx512_psrli_q_512:    return "x86.avx512.psrli.q.512";
-  case avx2_psrlv_d:          return "x86.avx2.psrlv.d";
-  case avx2_psrlv_d_256:      return "x86.avx2.psrlv.d.256";
-  case avx2_psrlv_q:          return "x86.avx2.psrlv.q";
-  case avx2_psrlv_q_256:      return "x86.avx2.psrlv.q.256";
-  case avx512_psrlv_d_512:    return "x86.avx512.psrlv.d.512";
-  case avx512_psrlv_q_512:    return "x86.avx512.psrlv.q.512";
-  case avx512_psrlv_w_128:    return "x86.avx512.psrlv.w.128";
-  case avx512_psrlv_w_256:    return "x86.avx512.psrlv.w.256";
-  case avx512_psrlv_w_512:    return "x86.avx512.psrlv.w.512";
-  case sse2_psra_w:           return "x86.sse2.psra.w";
-  case sse2_psra_d:           return "x86.sse2.psra.d";
-  case avx2_psra_w:           return "x86.avx2.psra.w";
-  case avx2_psra_d:           return "x86.avx2.psra.d";
-  case avx512_psra_q_128:     return "x86.avx512.psra.q.128";
-  case avx512_psra_q_256:     return "x86.avx512.psra.q.256";
-  case avx512_psra_w_512:     return "x86.avx512.psra.w.512";
-  case avx512_psra_d_512:     return "x86.avx512.psra.d.512";
-  case avx512_psra_q_512:     return "x86.avx512.psra.q.512";
-  case sse2_psrai_w:          return "x86.sse2.psrai.w";
-  case sse2_psrai_d:          return "x86.sse2.psrai.d";
-  case avx2_psrai_w:          return "x86.avx2.psrai.w";
-  case avx2_psrai_d:          return "x86.avx2.psrai.d";
-  case avx512_psrai_w_512:    return "x86.avx512.psrai.w.512";
-  case avx512_psrai_d_512:    return "x86.avx512.psrai.d.512";
-  case avx512_psrai_q_128:    return "x86.avx512.psrai.q.128";
-  case avx512_psrai_q_256:    return "x86.avx512.psrai.q.256";
-  case avx512_psrai_q_512:    return "x86.avx512.psrai.q.512";
-  case avx2_psrav_d:          return "x86.avx2.psrav.d";
-  case avx2_psrav_d_256:      return "x86.avx2.psrav.d.256";
-  case avx512_psrav_d_512:    return "x86.avx512.psrav.d.512";
-  case avx512_psrav_q_128:    return "x86.avx512.psrav.q.128";
-  case avx512_psrav_q_256:    return "x86.avx512.psrav.q.256";
-  case avx512_psrav_q_512:    return "x86.avx512.psrav.q.512";
-  case avx512_psrav_w_128:    return "x86.avx512.psrav.w.128";
-  case avx512_psrav_w_256:    return "x86.avx512.psrav.w.256";
-  case avx512_psrav_w_512:    return "x86.avx512.psrav.w.512";
-  case sse2_psll_w:           return "x86.sse2.psll.w";
-  case sse2_psll_d:           return "x86.sse2.psll.d";
-  case sse2_psll_q:           return "x86.sse2.psll.q";
-  case avx2_psll_w:           return "x86.avx2.psll.w";
-  case avx2_psll_d:           return "x86.avx2.psll.d";
-  case avx2_psll_q:           return "x86.avx2.psll.q";
-  case avx512_psll_w_512:     return "x86.avx512.psll.w.512";
-  case avx512_psll_d_512:     return "x86.avx512.psll.d.512";
-  case avx512_psll_q_512:     return "x86.avx512.psll.q.512";
-  case sse2_pslli_w:          return "x86.sse2.pslli.w";
-  case sse2_pslli_d:          return "x86.sse2.pslli.d";
-  case sse2_pslli_q:          return "x86.sse2.pslli.q";
-  case avx2_pslli_w:          return "x86.avx2.pslli.w";
-  case avx2_pslli_d:          return "x86.avx2.pslli.d";
-  case avx2_pslli_q:          return "x86.avx2.pslli.q";
-  case avx512_pslli_w_512:    return "x86.avx512.pslli.w.512";
-  case avx512_pslli_d_512:    return "x86.avx512.pslli.d.512";
-  case avx512_pslli_q_512:    return "x86.avx512.pslli.q.512";
-  case avx2_psllv_d:          return "x86.avx2.psllv.d";
-  case avx2_psllv_d_256:      return "x86.avx2.psllv.d.256";
-  case avx2_psllv_q:          return "x86.avx2.psllv.q";
-  case avx2_psllv_q_256:      return "x86.avx2.psllv.q.256";
-  case avx512_psllv_d_512:    return "x86.avx512.psllv.d.512";
-  case avx512_psllv_q_512:    return "x86.avx512.psllv.q.512";
-  case avx512_psllv_w_128:    return "x86.avx512.psllv.w.128";
-  case avx512_psllv_w_256:    return "x86.avx512.psllv.w.256";
-  case avx512_psllv_w_512:    return "x86.avx512.psllv.w.512";
-  case ssse3_psign_b_128:     return "x86.ssse3.psign.b.128";
-  case ssse3_psign_w_128:     return "x86.ssse3.psign.w.128";
-  case ssse3_psign_d_128:     return "x86.ssse3.psign.d.128";
-  case avx2_psign_b:          return "x86.avx2.psign.b";
-  case avx2_psign_w:          return "x86.avx2.psign.w";
-  case avx2_psign_d:          return "x86.avx2.psign.d";
-  case ssse3_phadd_w_128:     return "x86.ssse3.phadd.w.128";
-  case ssse3_phadd_d_128:     return "x86.ssse3.phadd.d.128";
-  case ssse3_phadd_sw_128:    return "x86.ssse3.phadd.sw.128";
-  case avx2_phadd_w:          return "x86.avx2.phadd.w";
-  case avx2_phadd_d:          return "x86.avx2.phadd.d";
-  case avx2_phadd_sw:         return "x86.avx2.phadd.sw";
-  case ssse3_phsub_w_128:     return "x86.ssse3.phsub.w.128";
-  case ssse3_phsub_d_128:     return "x86.ssse3.phsub.d.128";
-  case ssse3_phsub_sw_128:    return "x86.ssse3.phsub.sw.128";
-  case avx2_phsub_w:          return "x86.avx2.phsub.w";
-  case avx2_phsub_d:          return "x86.avx2.phsub.d";
-  case avx2_phsub_sw:         return "x86.avx2.phsub.sw";
-  case sse2_pmulh_w:          return "x86.sse2.pmulh.w";
-  case avx2_pmulh_w:          return "x86.avx2.pmulh.w";
-  case avx512_pmulh_w_512:    return "x86.avx2.pmulh.w.512";
-  case sse2_pmulhu_w:         return "x86.sse2.pmulhu.w";
-  case avx2_pmulhu_w:         return "x86.avx2.pmulhu.w";
-  case avx512_pmulhu_w_512:   return "x86.avx2.pmulhu.w.512";
-  case sse2_pmadd_wd:         return "x86.sse2.pmadd.wd";
-  case avx2_pmadd_wd:         return "x86.avx2.pmadd.wd";
-  case avx512_pmaddw_d_512:   return "x86.avx512.pmaddw_d_512";
-  case ssse3_pmadd_ub_sw_128: return "x86.ssse3.pmadd.ub.sw.128";
-  case avx2_pmadd_ub_sw:      return "x86.avx2.pmadd.ub.sw";
-  case avx512_pmaddubs_w_512: return "x86.avx512.pmaddubs.w.512";
-=======
 #define PROCESS(NAME,A,B,C,D,E,F) case NAME: return #NAME;
 #include "intrinsics.h"
 #undef PROCESS
->>>>>>> 84f89a91
   }
   UNREACHABLE();
 }
@@ -4531,35 +4360,6 @@
 
   switch (op) {
   // shift by one variable
-<<<<<<< HEAD
-  case sse2_psrl_w:
-  case sse2_psrl_d:
-  case sse2_psrl_q:
-  case avx2_psrl_w:
-  case avx2_psrl_d:
-  case avx2_psrl_q:
-  case avx512_psrl_w_512:
-  case avx512_psrl_d_512:
-  case avx512_psrl_q_512:
-  case sse2_psra_w:
-  case sse2_psra_d:
-  case avx2_psra_w:
-  case avx2_psra_d:
-  case avx512_psra_q_128:
-  case avx512_psra_q_256:
-  case avx512_psra_w_512:
-  case avx512_psra_d_512:
-  case avx512_psra_q_512:
-  case sse2_psll_w:
-  case sse2_psll_d:
-  case sse2_psll_q:
-  case avx2_psll_w:
-  case avx2_psll_d:
-  case avx2_psll_q:
-  case avx512_psll_w_512:
-  case avx512_psll_d_512:
-  case avx512_psll_q_512:
-=======
   case x86_sse2_psrl_w:
   case x86_sse2_psrl_d:
   case x86_sse2_psrl_q:
@@ -4587,7 +4387,6 @@
   case x86_avx512_psll_w_512:
   case x86_avx512_psll_d_512:
   case x86_avx512_psll_q_512:
->>>>>>> 84f89a91
   {
     vector<StateValue> vals;
     unsigned elem_bw = bty->getChild(0).bits();
@@ -4603,17 +4402,6 @@
     }
     function<expr(const expr&, const expr&)> fn;
     switch(op) {
-<<<<<<< HEAD
-    case sse2_psrl_w:
-    case sse2_psrl_d:
-    case sse2_psrl_q:
-    case avx2_psrl_w:
-    case avx2_psrl_d:
-    case avx2_psrl_q:
-    case avx512_psrl_w_512:
-    case avx512_psrl_d_512:
-    case avx512_psrl_q_512:
-=======
     case x86_sse2_psrl_w:
     case x86_sse2_psrl_d:
     case x86_sse2_psrl_q:
@@ -4623,24 +4411,12 @@
     case x86_avx512_psrl_w_512:
     case x86_avx512_psrl_d_512:
     case x86_avx512_psrl_q_512:
->>>>>>> 84f89a91
       fn = [&](auto a, auto b) -> expr {
         return expr::mkIf(shift_v.uge(expr::mkUInt(elem_bw, 64)),
                           expr::mkUInt(0, elem_bw),
                           a.lshr(b));
       };
       break;
-<<<<<<< HEAD
-    case sse2_psra_w:
-    case sse2_psra_d:
-    case avx2_psra_w:
-    case avx2_psra_d:
-    case avx512_psra_q_128:
-    case avx512_psra_q_256:
-    case avx512_psra_w_512:
-    case avx512_psra_d_512:
-    case avx512_psra_q_512:
-=======
     case x86_sse2_psra_w:
     case x86_sse2_psra_d:
     case x86_avx2_psra_w:
@@ -4650,7 +4426,6 @@
     case x86_avx512_psra_w_512:
     case x86_avx512_psra_d_512:
     case x86_avx512_psra_q_512:
->>>>>>> 84f89a91
       fn = [&](auto a, auto b) -> expr {
         return expr::mkIf(shift_v.uge(expr::mkUInt(elem_bw, 64)),
                           expr::mkIf(a.isNegative(),
@@ -4659,17 +4434,6 @@
                           a.ashr(b));
       };
       break;
-<<<<<<< HEAD
-    case sse2_psll_w:
-    case sse2_psll_d:
-    case sse2_psll_q:
-    case avx2_psll_w:
-    case avx2_psll_d:
-    case avx2_psll_q:
-    case avx512_psll_w_512:
-    case avx512_psll_d_512:
-    case avx512_psll_q_512:
-=======
     case x86_sse2_psll_w:
     case x86_sse2_psll_d:
     case x86_sse2_psll_q:
@@ -4679,7 +4443,6 @@
     case x86_avx512_psll_w_512:
     case x86_avx512_psll_d_512:
     case x86_avx512_psll_q_512:
->>>>>>> 84f89a91
       fn = [&](auto a, auto b) -> expr {
         return expr::mkIf(shift_v.uge(expr::mkUInt(elem_bw, 64)),
                           expr::mkUInt(0, elem_bw),
@@ -4696,56 +4459,6 @@
     return rty->aggregateVals(vals);
   }
   // vertical
-<<<<<<< HEAD
-  case sse2_pavg_w:
-  case sse2_pavg_b:
-  case avx2_pavg_w:
-  case avx2_pavg_b:
-  case avx512_pavg_w_512:
-  case avx512_pavg_b_512:
-  case mmx_padd_b:
-  case mmx_padd_w:
-  case mmx_padd_d:
-  case ssse3_psign_b_128:
-  case ssse3_psign_w_128:
-  case ssse3_psign_d_128:
-  case avx2_psign_b:
-  case avx2_psign_w:
-  case avx2_psign_d:
-  case avx2_psrlv_d:
-  case avx2_psrlv_d_256:
-  case avx2_psrlv_q:
-  case avx2_psrlv_q_256:
-  case avx512_psrlv_d_512:
-  case avx512_psrlv_q_512:
-  case avx512_psrlv_w_128:
-  case avx512_psrlv_w_256:
-  case avx512_psrlv_w_512:
-  case avx2_psrav_d:
-  case avx2_psrav_d_256:
-  case avx512_psrav_d_512:
-  case avx512_psrav_q_128:
-  case avx512_psrav_q_256:
-  case avx512_psrav_q_512:
-  case avx512_psrav_w_128:
-  case avx512_psrav_w_256:
-  case avx512_psrav_w_512:
-  case avx2_psllv_d:
-  case avx2_psllv_d_256:
-  case avx2_psllv_q:
-  case avx2_psllv_q_256:
-  case avx512_psllv_d_512:
-  case avx512_psllv_q_512:
-  case avx512_psllv_w_128:
-  case avx512_psllv_w_256:
-  case avx512_psllv_w_512:
-  case sse2_pmulh_w:
-  case avx2_pmulh_w:
-  case avx512_pmulh_w_512:
-  case sse2_pmulhu_w:
-  case avx2_pmulhu_w:
-  case avx512_pmulhu_w_512:
-=======
   case x86_sse2_pavg_w:
   case x86_sse2_pavg_b:
   case x86_avx2_pavg_w:
@@ -4791,53 +4504,27 @@
   case x86_sse2_pmulhu_w:
   case x86_avx2_pmulhu_w:
   case x86_avx512_pmulhu_w_512:
->>>>>>> 84f89a91
   {
     vector<StateValue> vals;
     function<expr(const expr&, const expr&)> fn;
     switch (op) {
-<<<<<<< HEAD
-    case sse2_pavg_w:
-    case sse2_pavg_b:
-    case avx2_pavg_w:
-    case avx2_pavg_b:
-    case avx512_pavg_w_512:
-    case avx512_pavg_b_512:
-=======
     case x86_sse2_pavg_w:
     case x86_sse2_pavg_b:
     case x86_avx2_pavg_w:
     case x86_avx2_pavg_b:
     case x86_avx512_pavg_w_512:
     case x86_avx512_pavg_b_512:
->>>>>>> 84f89a91
       fn = [&](auto a, auto b) -> expr {
         unsigned bw = a.bits();
         return (a.zext(1) + b.zext(1) + expr::mkUInt(1, bw + 1)).lshr(expr::mkUInt(1, bw + 1)).trunc(bw);
       };
       break;
-<<<<<<< HEAD
-    case mmx_padd_b:
-    case mmx_padd_w:
-    case mmx_padd_d:
-      fn = [&](auto a, auto b) -> expr {
-        return a + b;
-      };
-      break;
-    case ssse3_psign_b_128:
-    case ssse3_psign_w_128:
-    case ssse3_psign_d_128:
-    case avx2_psign_b:
-    case avx2_psign_w:
-    case avx2_psign_d:
-=======
     case x86_ssse3_psign_b_128:
     case x86_ssse3_psign_w_128:
     case x86_ssse3_psign_d_128:
     case x86_avx2_psign_b:
     case x86_avx2_psign_w:
     case x86_avx2_psign_d:
->>>>>>> 84f89a91
       fn = [&](auto a, auto b) -> expr {
         return expr::mkIf(b.isZero(), b,
                           expr::mkIf(b.isNegative(),
@@ -4845,17 +4532,6 @@
                                      a));
       };
       break;
-<<<<<<< HEAD
-    case avx2_psrlv_d:
-    case avx2_psrlv_d_256:
-    case avx2_psrlv_q:
-    case avx2_psrlv_q_256:
-    case avx512_psrlv_d_512:
-    case avx512_psrlv_q_512:
-    case avx512_psrlv_w_128:
-    case avx512_psrlv_w_256:
-    case avx512_psrlv_w_512:
-=======
     case x86_avx2_psrlv_d:
     case x86_avx2_psrlv_d_256:
     case x86_avx2_psrlv_q:
@@ -4865,7 +4541,6 @@
     case x86_avx512_psrlv_w_128:
     case x86_avx512_psrlv_w_256:
     case x86_avx512_psrlv_w_512:
->>>>>>> 84f89a91
       fn = [&](auto a, auto b) -> expr {
         unsigned bw = a.bits();
         return expr::mkIf(b.uge(expr::mkUInt(bw, bw)),
@@ -4873,17 +4548,6 @@
                           a.lshr(b));
       };
       break;
-<<<<<<< HEAD
-    case avx2_psrav_d:
-    case avx2_psrav_d_256:
-    case avx512_psrav_d_512:
-    case avx512_psrav_q_128:
-    case avx512_psrav_q_256:
-    case avx512_psrav_q_512:
-    case avx512_psrav_w_128:
-    case avx512_psrav_w_256:
-    case avx512_psrav_w_512:
-=======
     case x86_avx2_psrav_d:
     case x86_avx2_psrav_d_256:
     case x86_avx512_psrav_d_512:
@@ -4893,7 +4557,6 @@
     case x86_avx512_psrav_w_128:
     case x86_avx512_psrav_w_256:
     case x86_avx512_psrav_w_512:
->>>>>>> 84f89a91
       fn = [&](auto a, auto b) -> expr {
         unsigned bw = a.bits();
         return expr::mkIf(b.uge(expr::mkUInt(bw, bw)),
@@ -4903,17 +4566,6 @@
                           a.ashr(b));
       };
       break;
-<<<<<<< HEAD
-    case avx2_psllv_d:
-    case avx2_psllv_d_256:
-    case avx2_psllv_q:
-    case avx2_psllv_q_256:
-    case avx512_psllv_d_512:
-    case avx512_psllv_q_512:
-    case avx512_psllv_w_128:
-    case avx512_psllv_w_256:
-    case avx512_psllv_w_512:
-=======
     case x86_avx2_psllv_d:
     case x86_avx2_psllv_d_256:
     case x86_avx2_psllv_q:
@@ -4923,7 +4575,6 @@
     case x86_avx512_psllv_w_128:
     case x86_avx512_psllv_w_256:
     case x86_avx512_psllv_w_512:
->>>>>>> 84f89a91
       fn = [&](auto a, auto b) -> expr {
         unsigned bw = a.bits();
         return expr::mkIf(b.uge(expr::mkUInt(bw, bw)),
@@ -4931,29 +4582,17 @@
                           a << b);
       };
       break;
-<<<<<<< HEAD
-    case sse2_pmulh_w:
-    case avx2_pmulh_w:
-    case avx512_pmulh_w_512:
-=======
     case x86_sse2_pmulh_w:
     case x86_avx2_pmulh_w:
     case x86_avx512_pmulh_w_512:
->>>>>>> 84f89a91
       fn = [&](auto a, auto b) -> expr {
         expr mul = a.sext(16) * b.sext(16);
         return mul.extract(31, 16);
       };
       break;
-<<<<<<< HEAD
-    case sse2_pmulhu_w:
-    case avx2_pmulhu_w:
-    case avx512_pmulhu_w_512:
-=======
     case x86_sse2_pmulhu_w:
     case x86_avx2_pmulhu_w:
     case x86_avx512_pmulhu_w_512:
->>>>>>> 84f89a91
       fn = [&](auto a, auto b) -> expr {
         expr mul = a.zext(16) * b.zext(16);
         return mul.extract(31, 16);
@@ -4970,15 +4609,9 @@
     return rty->aggregateVals(vals);
   }
   // pshuf.b
-<<<<<<< HEAD
-  case ssse3_pshuf_b_128:
-  case avx2_pshuf_b:
-  case avx512_pshuf_b_512:
-=======
   case x86_ssse3_pshuf_b_128:
   case x86_avx2_pshuf_b:
   case x86_avx512_pshuf_b_512:
->>>>>>> 84f89a91
   {
     auto avty = static_cast<const VectorType*>(aty);
     vector<StateValue> vals;
@@ -4994,10 +4627,7 @@
     }
     return rty->aggregateVals(vals);
   }
-<<<<<<< HEAD
-=======
   /*
->>>>>>> 84f89a91
   case mmx_punpckhbw:
   case mmx_punpckhwd:
   case mmx_punpckhdq:
@@ -5026,22 +4656,6 @@
     }
 
     return rty->aggregateVals(vals);
-<<<<<<< HEAD
-  }
-  // horizontal
-  case ssse3_phadd_w_128:
-  case ssse3_phadd_d_128:
-  case ssse3_phadd_sw_128:
-  case avx2_phadd_w:
-  case avx2_phadd_d:
-  case avx2_phadd_sw:
-  case ssse3_phsub_w_128:
-  case ssse3_phsub_d_128:
-  case ssse3_phsub_sw_128:
-  case avx2_phsub_w:
-  case avx2_phsub_d:
-  case avx2_phsub_sw: {
-=======
   }*/
   // horizontal
   case x86_ssse3_phadd_w_128:
@@ -5056,60 +4670,35 @@
   case x86_avx2_phsub_w:
   case x86_avx2_phsub_d:
   case x86_avx2_phsub_sw: {
->>>>>>> 84f89a91
     vector<StateValue> vals;
     unsigned laneCount = shape_ret[op].first;
     unsigned groupsize = 128/shape_ret[op].second;
     function<expr(const expr&, const expr&)> fn;
     switch (op) {
-<<<<<<< HEAD
-    case ssse3_phadd_w_128:
-    case ssse3_phadd_d_128:
-    case avx2_phadd_w:
-    case avx2_phadd_d:
-=======
     case x86_ssse3_phadd_w_128:
     case x86_ssse3_phadd_d_128:
     case x86_avx2_phadd_w:
     case x86_avx2_phadd_d:
->>>>>>> 84f89a91
       fn = [&](auto a, auto b) -> expr {
         return a + b;
       };
       break;
-<<<<<<< HEAD
-    case ssse3_phadd_sw_128:
-    case avx2_phadd_sw:
-=======
     case x86_ssse3_phadd_sw_128:
     case x86_avx2_phadd_sw:
->>>>>>> 84f89a91
       fn = [&](auto a, auto b) -> expr {
         return a.sadd_sat(b);
       };
       break;
-<<<<<<< HEAD
-    case ssse3_phsub_w_128:
-    case ssse3_phsub_d_128:
-    case avx2_phsub_w:
-    case avx2_phsub_d:
-=======
     case x86_ssse3_phsub_w_128:
     case x86_ssse3_phsub_d_128:
     case x86_avx2_phsub_w:
     case x86_avx2_phsub_d:
->>>>>>> 84f89a91
       fn = [&](auto a, auto b) -> expr {
         return a - b;
       };
       break;
-<<<<<<< HEAD
-    case ssse3_phsub_sw_128:
-    case avx2_phsub_sw:
-=======
     case x86_ssse3_phsub_sw_128:
     case x86_avx2_phsub_sw:
->>>>>>> 84f89a91
       fn = [&](auto a, auto b) -> expr {
         return a.ssub_sat(b);
       };
@@ -5130,47 +4719,6 @@
     }
     return rty->aggregateVals(vals);
   }
-<<<<<<< HEAD
-  case sse2_psrli_w:
-  case sse2_psrli_d:
-  case sse2_psrli_q:
-  case avx2_psrli_w:
-  case avx2_psrli_d:
-  case avx2_psrli_q:
-  case avx512_psrli_w_512:
-  case avx512_psrli_d_512:
-  case avx512_psrli_q_512:
-  case sse2_psrai_w:
-  case sse2_psrai_d:
-  case avx2_psrai_w:
-  case avx2_psrai_d:
-  case avx512_psrai_w_512:
-  case avx512_psrai_d_512:
-  case avx512_psrai_q_128:
-  case avx512_psrai_q_256:
-  case avx512_psrai_q_512:
-  case sse2_pslli_w:
-  case sse2_pslli_d:
-  case sse2_pslli_q:
-  case avx2_pslli_w:
-  case avx2_pslli_d:
-  case avx2_pslli_q:
-  case avx512_pslli_w_512:
-  case avx512_pslli_d_512:
-  case avx512_pslli_q_512: {
-    vector<StateValue> vals;
-    function<expr(const expr&, const expr&)> fn;
-    switch (op) {
-    case sse2_psrai_w:
-    case sse2_psrai_d:
-    case avx2_psrai_w:
-    case avx2_psrai_d:
-    case avx512_psrai_w_512:
-    case avx512_psrai_d_512:
-    case avx512_psrai_q_128:
-    case avx512_psrai_q_256:
-    case avx512_psrai_q_512:
-=======
   case x86_sse2_psrli_w:
   case x86_sse2_psrli_d:
   case x86_sse2_psrli_q:
@@ -5210,7 +4758,6 @@
     case x86_avx512_psrai_q_128:
     case x86_avx512_psrai_q_256:
     case x86_avx512_psrai_q_512:
->>>>>>> 84f89a91
       fn = [&](auto a, auto b) -> expr {
         unsigned sz_a = a.bits();
         expr check = b.uge(expr::mkUInt(sz_a, 32));
@@ -5221,17 +4768,6 @@
         return expr::mkIf(move(check), move(outbounds), move(inbounds));
       };
       break;
-<<<<<<< HEAD
-    case sse2_psrli_w:
-    case sse2_psrli_d:
-    case sse2_psrli_q:
-    case avx2_psrli_w:
-    case avx2_psrli_d:
-    case avx2_psrli_q:
-    case avx512_psrli_w_512:
-    case avx512_psrli_d_512:
-    case avx512_psrli_q_512:
-=======
     case x86_sse2_psrli_w:
     case x86_sse2_psrli_d:
     case x86_sse2_psrli_q:
@@ -5241,7 +4777,6 @@
     case x86_avx512_psrli_w_512:
     case x86_avx512_psrli_d_512:
     case x86_avx512_psrli_q_512:
->>>>>>> 84f89a91
       fn = [&](auto a, auto b) -> expr {
         unsigned sz_a = a.bits();
         expr check = b.uge(expr::mkUInt(sz_a, 32));
@@ -5250,17 +4785,6 @@
         return expr::mkIf(move(check), move(outbounds), move(inbounds));
       };
       break;
-<<<<<<< HEAD
-    case sse2_pslli_w:
-    case sse2_pslli_d:
-    case sse2_pslli_q:
-    case avx2_pslli_w:
-    case avx2_pslli_d:
-    case avx2_pslli_q:
-    case avx512_pslli_w_512:
-    case avx512_pslli_d_512:
-    case avx512_pslli_q_512:
-=======
     case x86_sse2_pslli_w:
     case x86_sse2_pslli_d:
     case x86_sse2_pslli_q:
@@ -5270,7 +4794,6 @@
     case x86_avx512_pslli_w_512:
     case x86_avx512_pslli_d_512:
     case x86_avx512_pslli_q_512:
->>>>>>> 84f89a91
       fn = [&](auto a, auto b) -> expr {
         unsigned sz_a = a.bits();
         expr check = b.uge(expr::mkUInt(sz_a, 32));
@@ -5288,21 +4811,12 @@
     }
     return rty->aggregateVals(vals);
   }
-<<<<<<< HEAD
-  case sse2_pmadd_wd:
-  case avx2_pmadd_wd:
-  case avx512_pmaddw_d_512:
-  case ssse3_pmadd_ub_sw_128:
-  case avx2_pmadd_ub_sw:
-  case avx512_pmaddubs_w_512: {
-=======
   case x86_sse2_pmadd_wd:
   case x86_avx2_pmadd_wd:
   case x86_avx512_pmaddw_d_512:
   case x86_ssse3_pmadd_ub_sw_128:
   case x86_avx2_pmadd_ub_sw:
   case x86_avx512_pmaddubs_w_512: {
->>>>>>> 84f89a91
     vector<StateValue> vals;
     for (unsigned i = 0, e = shape_ret[op].first; i != e; ++i) {
       auto [a1, a1p] = aty->extract(av, i * 2);
@@ -5312,15 +4826,9 @@
 
       auto np = a1p && a2p && b1p && b2p;
 
-<<<<<<< HEAD
-      if (op == sse2_pmadd_wd ||
-          op == avx2_pmadd_wd ||
-          op == avx512_pmaddw_d_512) {
-=======
       if (op == x86_sse2_pmadd_wd ||
           op == x86_avx2_pmadd_wd ||
           op == x86_avx512_pmaddw_d_512) {
->>>>>>> 84f89a91
         expr v = a1.sext(16) * b1.sext(16) + a2.sext(16) * b2.sext(16);
         vals.emplace_back(move(v), move(np));
       } else {
@@ -5330,8 +4838,6 @@
     }
     return rty->aggregateVals(vals);
   }
-<<<<<<< HEAD
-=======
   case x86_sse2_packsswb_128:
   case x86_avx2_packsswb:
   case x86_avx512_packsswb_512:
@@ -5400,7 +4906,6 @@
     }
     return rty->aggregateVals(vals);
   }
->>>>>>> 84f89a91
   // TODO: add semantic for other intrinsics
   default:
     UNREACHABLE();
@@ -5426,11 +4931,7 @@
       : getType().enforceIntType(shape_ret[op].second));
 }
 
-<<<<<<< HEAD
-unique_ptr<Instr> X86IntrinBinOp::dup(const string &suffix) const {
-=======
 unique_ptr<Instr> X86IntrinBinOp::dup(Function &f, const string &suffix) const {
->>>>>>> 84f89a91
   return make_unique<X86IntrinBinOp>(getType(), getName() + suffix, *a, *b, op);
 }
 
