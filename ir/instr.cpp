--- conflicted
+++ resolved
@@ -4011,21 +4011,6 @@
 }
 
 expr X86IntrinBinOp::getTypeConstraints(const Function &f) const {
-<<<<<<< HEAD
-  auto &[op0_elems, op0_bw] = shape_op0[op];
-  auto &[op1_elems, op1_bw] = shape_op1[op];
-  auto &[ret_elems, ret_bw] = shape_ret[op];
-  return Value::getTypeConstraints() &&
-    a->getType().enforceVectorType(
-      [op0_bw](auto &ty) { return ty.enforceIntType(op0_bw); }) &&
-    b->getType().enforceVectorType(
-      [op1_bw](auto &ty) { return ty.enforceIntType(op1_bw); }) &&
-       getType().enforceVectorType(
-      [ret_bw](auto &ty) { return ty.enforceIntType(ret_bw); }) &&
-    a->getType().getAsAggregateType()->numElements() == op0_elems &&
-    b->getType().getAsAggregateType()->numElements() == op1_elems &&
-       getType().getAsAggregateType()->numElements() == ret_elems;
-=======
   return Value::getTypeConstraints() &&
     a->getType().enforceVectorType(
       [this](auto &ty) { return ty.enforceIntType(shape_op0[op].second); }) &&
@@ -4036,7 +4021,6 @@
     a->getType().getAsAggregateType()->numElements() == shape_op0[op].first &&
     b->getType().getAsAggregateType()->numElements() == shape_op1[op].first &&
        getType().getAsAggregateType()->numElements() == shape_ret[op].first;
->>>>>>> 55108e42
 }
 
 unique_ptr<Instr> X86IntrinBinOp::dup(const string &suffix) const {
