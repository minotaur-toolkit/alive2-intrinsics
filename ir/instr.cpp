// Copyright (c) 2018-present The Alive2 Authors.
// Distributed under the MIT license that can be found in the LICENSE file.

#include "ir/instr.h"
#include "ir/function.h"
#include "ir/globals.h"
#include "ir/type.h"
#include "smt/expr.h"
#include "smt/exprs.h"
#include "smt/solver.h"
#include "util/compiler.h"
#include <functional>
#include <numeric>
#include <sstream>

using namespace smt;
using namespace util;
using namespace std;

#define RAUW(val)    \
  if (val == &what)  \
    val = &with
#define DEFINE_AS_RETZERO(cls, method) \
  uint64_t cls::method() const { return 0; }
#define DEFINE_AS_RETZEROALIGN(cls, method) \
  pair<uint64_t, uint64_t> cls::method() const { return { 0, 1 }; }
#define DEFINE_AS_RETFALSE(cls, method) \
  bool cls::method() const { return false; }
#define DEFINE_AS_EMPTYACCESS(cls) \
  MemInstr::ByteAccessInfo cls::getByteAccessInfo() const \
  { return {}; }

// log2 of max number of var args per function
#define VARARG_BITS 8

namespace {
struct print_type {
  IR::Type &ty;
  const char *pre, *post;

  print_type(IR::Type &ty, const char *pre = "", const char *post = " ")
    : ty(ty), pre(pre), post(post) {}

  friend ostream& operator<<(ostream &os, const print_type &s) {
    auto str = s.ty.toString();
    return str.empty() ? os : (os << s.pre << str << s.post);
  }
};

struct LoopLikeFunctionApproximator {
  // input: (i, is the last iter?)
  // output: (value, nonpoison, UB, continue?)
  using fn_t = function<tuple<expr, expr, AndExpr, expr>(unsigned, bool)>;
  fn_t ith_exec;

  LoopLikeFunctionApproximator(fn_t ith_exec) : ith_exec(std::move(ith_exec)) {}

  // (value, nonpoison, UB)
  tuple<expr, expr, expr> encode(IR::State &s, unsigned unroll_cnt) {
    AndExpr prefix;
    return _loop(s, prefix, 0, unroll_cnt);
  }

  // (value, nonpoison, UB)
  tuple<expr, expr, expr> _loop(IR::State &s, AndExpr &prefix, unsigned i,
                                unsigned unroll_cnt) {
    bool is_last = i >= unroll_cnt - 1;
    auto [res_i, np_i, ub_i, continue_i] = ith_exec(i, is_last);
    auto ub = ub_i();
    prefix.add(ub_i);

    // Keep going if the function is being applied to a constant input
    is_last &= !continue_i.isConst();

    if (is_last)
      s.addPre(prefix().implies(!continue_i));

    if (is_last || continue_i.isFalse() || ub.isFalse() || !s.isViablePath())
      return { std::move(res_i), std::move(np_i), std::move(ub) };

    prefix.add(continue_i);
    auto [val_next, np_next, ub_next] = _loop(s, prefix, i + 1, unroll_cnt);
    return { expr::mkIf(continue_i, std::move(val_next), std::move(res_i)),
             np_i && continue_i.implies(np_next),
             ub && continue_i.implies(ub_next) };
  }
};

uint64_t getGlobalVarSize(const IR::Value *V) {
  if (auto *V2 = isNoOp(*V))
    return getGlobalVarSize(V2);
  if (auto glb = dynamic_cast<const IR::GlobalVariable *>(V))
    return glb->size();
  return UINT64_MAX;
}

}


namespace IR {

expr Instr::getTypeConstraints() const {
  UNREACHABLE();
  return {};
}


BinOp::BinOp(Type &type, string &&name, Value &lhs, Value &rhs, Op op,
             unsigned flags)
  : Instr(type, std::move(name)), lhs(&lhs), rhs(&rhs), op(op), flags(flags) {
  switch (op) {
  case Add:
  case Sub:
  case Mul:
  case Shl:
    assert((flags & (NSW | NUW)) == flags);
    break;
  case SDiv:
  case UDiv:
  case AShr:
  case LShr:
    assert((flags & Exact) == flags);
    break;
  default:
    assert((flags & NoUndef) == flags);
    break;
  }
}

vector<Value*> BinOp::operands() const {
  return { lhs, rhs };
}

bool BinOp::propagatesPoison() const {
  return true;
}

bool BinOp::hasSideEffects() const {
  return isDivOrRem() || (flags & NoUndef);
}

void BinOp::rauw(const Value &what, Value &with) {
  RAUW(lhs);
  RAUW(rhs);
}

void BinOp::print(ostream &os) const {
  const char *str = nullptr;
  switch (op) {
  case Add:           str = "add "; break;
  case Sub:           str = "sub "; break;
  case Mul:           str = "mul "; break;
  case SDiv:          str = "sdiv "; break;
  case UDiv:          str = "udiv "; break;
  case SRem:          str = "srem "; break;
  case URem:          str = "urem "; break;
  case Shl:           str = "shl "; break;
  case AShr:          str = "ashr "; break;
  case LShr:          str = "lshr "; break;
  case SAdd_Sat:      str = "sadd_sat "; break;
  case UAdd_Sat:      str = "uadd_sat "; break;
  case SSub_Sat:      str = "ssub_sat "; break;
  case USub_Sat:      str = "usub_sat "; break;
  case SShl_Sat:      str = "sshl_sat "; break;
  case UShl_Sat:      str = "ushl_sat "; break;
  case And:           str = "and "; break;
  case Or:            str = "or "; break;
  case Xor:           str = "xor "; break;
  case Cttz:          str = "cttz "; break;
  case Ctlz:          str = "ctlz "; break;
  case SAdd_Overflow: str = "sadd_overflow "; break;
  case UAdd_Overflow: str = "uadd_overflow "; break;
  case SSub_Overflow: str = "ssub_overflow "; break;
  case USub_Overflow: str = "usub_overflow "; break;
  case SMul_Overflow: str = "smul_overflow "; break;
  case UMul_Overflow: str = "umul_overflow "; break;
  case UMin:          str = "umin "; break;
  case UMax:          str = "umax "; break;
  case SMin:          str = "smin "; break;
  case SMax:          str = "smax "; break;
  case Abs:           str = "abs "; break;
  }

  os << getName() << " = " << str;

  if (flags & NSW)
    os << "nsw ";
  if (flags & NUW)
    os << "nuw ";
  if (flags & Exact)
    os << "exact ";
  os << *lhs << ", " << rhs->getName();
  if (flags & NoUndef)
    os << ", !noundef";
}

static void div_ub(State &s, const expr &a, const expr &b, const expr &ap,
                   const expr &bp, bool sign) {
  // addUB(bp) is not needed because it is registered by getAndAddPoisonUB.
  assert(!bp.isValid() || bp.isTrue());
  s.addUB(b != 0);
  if (sign)
    s.addUB((ap && a != expr::IntSMin(b.bits())) || b != expr::mkInt(-1, b));
}

StateValue BinOp::toSMT(State &s) const {
  bool vertical_zip = false;
  function<StateValue(const expr&, const expr&, const expr&, const expr&)>
    fn, scalar_op;

  switch (op) {
  case Add:
    fn = [&](auto &a, auto &ap, auto &b, auto &bp) -> StateValue {
      expr non_poison = true;
      if (flags & NSW)
        non_poison &= a.add_no_soverflow(b);
      if (flags & NUW)
        non_poison &= a.add_no_uoverflow(b);
      return { a + b, std::move(non_poison) };
    };
    break;

  case Sub:
    fn = [&](auto &a, auto &ap, auto &b, auto &bp) -> StateValue {
      expr non_poison = true;
      if (flags & NSW)
        non_poison &= a.sub_no_soverflow(b);
      if (flags & NUW)
        non_poison &= a.sub_no_uoverflow(b);
      return { a - b, std::move(non_poison) };
    };
    break;

  case Mul:
    fn = [&](auto &a, auto &ap, auto &b, auto &bp) -> StateValue {
      expr non_poison = true;
      if (flags & NSW)
        non_poison &= a.mul_no_soverflow(b);
      if (flags & NUW)
        non_poison &= a.mul_no_uoverflow(b);
      return { a * b, std::move(non_poison) };
    };
    break;

  case SDiv:
    fn = [&](auto &a, auto &ap, auto &b, auto &bp) -> StateValue {
      expr non_poison = true;
      div_ub(s, a, b, ap, bp, true);
      if (flags & Exact)
        non_poison = a.sdiv_exact(b);
      return { a.sdiv(b), std::move(non_poison) };
    };
    break;

  case UDiv:
    fn = [&](auto &a, auto &ap, auto &b, auto &bp) -> StateValue {
      expr non_poison = true;
      div_ub(s, a, b, ap, bp, false);
      if (flags & Exact)
        non_poison &= a.udiv_exact(b);
      return { a.udiv(b), std::move(non_poison) };
    };
    break;

  case SRem:
    fn = [&](auto &a, auto &ap, auto &b, auto &bp) -> StateValue {
      div_ub(s, a, b, ap, bp, true);
      return { a.srem(b), true };
    };
    break;

  case URem:
    fn = [&](auto &a, auto &ap, auto &b, auto &bp) -> StateValue {
      div_ub(s, a, b, ap, bp, false);
      return { a.urem(b), true };
    };
    break;

  case Shl:
    fn = [&](auto &a, auto &ap, auto &b, auto &bp) -> StateValue {
      auto non_poison = b.ult(b.bits());
      if (flags & NSW)
        non_poison &= a.shl_no_soverflow(b);
      if (flags & NUW)
        non_poison &= a.shl_no_uoverflow(b);

      return { a << b, std::move(non_poison) };
    };
    break;

  case AShr:
    fn = [&](auto &a, auto &ap, auto &b, auto &bp) -> StateValue {
      auto non_poison = b.ult(b.bits());
      if (flags & Exact)
        non_poison &= a.ashr_exact(b);
      return { a.ashr(b), std::move(non_poison) };
    };
    break;

  case LShr:
    fn = [&](auto &a, auto &ap, auto &b, auto &bp) -> StateValue {
      auto non_poison = b.ult(b.bits());
      if (flags & Exact)
        non_poison &= a.lshr_exact(b);
      return { a.lshr(b), std::move(non_poison) };
    };
    break;

  case SAdd_Sat:
    fn = [](auto &a, auto &ap, auto &b, auto &bp) -> StateValue {
      return { a.sadd_sat(b), true };
    };
    break;

  case UAdd_Sat:
    fn = [](auto &a, auto &ap, auto &b, auto &bp) -> StateValue {
      return { a.uadd_sat(b), true };
    };
    break;

  case SSub_Sat:
    fn = [](auto &a, auto &ap, auto &b, auto &bp) -> StateValue {
      return { a.ssub_sat(b), true };
    };
    break;

  case USub_Sat:
    fn = [](auto &a, auto &ap, auto &b, auto &bp) -> StateValue {
      return { a.usub_sat(b), true };
    };
    break;

  case SShl_Sat:
    fn = [](auto &a, auto &ap, auto &b, auto &bp) -> StateValue {
      return {a.sshl_sat(b), b.ult(b.bits())};
    };
    break;

  case UShl_Sat:
    fn = [](auto &a, auto &ap, auto &b, auto &bp) -> StateValue {
      return {a.ushl_sat(b), b.ult(b.bits())};
    };
    break;

  case And:
    fn = [](auto &a, auto &ap, auto &b, auto &bp) -> StateValue {
      return { a & b, true };
    };
    break;

  case Or:
    fn = [](auto &a, auto &ap, auto &b, auto &bp) -> StateValue {
      return { a | b, true };
    };
    break;

  case Xor:
    fn = [](auto &a, auto &ap, auto &b, auto &bp) -> StateValue {
      return { a ^ b, true };
    };
    break;

  case Cttz:
    fn = [](auto &a, auto &ap, auto &b, auto &bp) -> StateValue {
      return { a.cttz(expr::mkUInt(a.bits(), a)),
               b == 0u || a != 0u };
    };
    break;

  case Ctlz:
    fn = [](auto &a, auto &ap, auto &b, auto &bp) -> StateValue {
      return { a.ctlz(),
               b == 0u || a != 0u };
    };
    break;

  case SAdd_Overflow:
    vertical_zip = true;
    fn = [](auto &a, auto &ap, auto &b, auto &bp) -> StateValue {
      return { a + b, (!a.add_no_soverflow(b)).toBVBool() };
    };
    break;

  case UAdd_Overflow:
    vertical_zip = true;
    fn = [](auto &a, auto &ap, auto &b, auto &bp) -> StateValue {
      return { a + b, (!a.add_no_uoverflow(b)).toBVBool() };
    };
    break;

  case SSub_Overflow:
    vertical_zip = true;
    fn = [](auto &a, auto &ap, auto &b, auto &bp) -> StateValue {
      return { a - b, (!a.sub_no_soverflow(b)).toBVBool() };
    };
    break;

  case USub_Overflow:
    vertical_zip = true;
    fn = [](auto &a, auto &ap, auto &b, auto &bp) -> StateValue {
      return { a - b, (!a.sub_no_uoverflow(b)).toBVBool() };
    };
    break;

  case SMul_Overflow:
    vertical_zip = true;
    fn = [](auto &a, auto &ap, auto &b, auto &bp) -> StateValue {
      return { a * b, (!a.mul_no_soverflow(b)).toBVBool() };
    };
    break;

  case UMul_Overflow:
    vertical_zip = true;
    fn = [](auto &a, auto &ap, auto &b, auto &bp) -> StateValue {
      return { a * b, (!a.mul_no_uoverflow(b)).toBVBool() };
    };
    break;

  case UMin:
  case UMax:
  case SMin:
  case SMax:
    fn = [&](auto &a, auto &ap, auto &b, auto &bp) -> StateValue {
      expr v;
      switch (op) {
      case UMin:
        v = a.umin(b);
        break;
      case UMax:
        v = a.umax(b);
        break;
      case SMin:
        v = a.smin(b);
        break;
      case SMax:
        v = a.smax(b);
        break;
      default:
        UNREACHABLE();
      }
      return { std::move(v), ap && bp };
    };
    break;

  case Abs:
    fn = [&](auto &a, auto &ap, auto &b, auto &bp) -> StateValue {
      return { a.abs(), ap && bp && (b == 0 || a != expr::IntSMin(a.bits())) };
    };
    break;
  }

  bool noundef = flags & NoUndef;
  function<pair<StateValue,StateValue>(const expr&, const expr&, const expr&,
                                       const expr&)> zip_op;
  if (vertical_zip) {
    zip_op = [&](auto &a, auto &ap, auto &b, auto &bp) {
      auto [v1, v2] = fn(a, ap, b, bp);
      expr non_poison = ap && bp;
      if (noundef) {
        s.addUB(std::move(non_poison));
        non_poison = true;
      }
      StateValue sv1(std::move(v1), expr(non_poison));
      return make_pair(std::move(sv1), StateValue(std::move(v2), std::move(non_poison)));
    };
  } else {
    scalar_op = [&](auto &a, auto &ap, auto &b, auto &bp) -> StateValue {
      auto [v, np] = fn(a, ap, b, bp);
      if (noundef) {
        s.addUB(std::move(np));
        np = true;
      }
      return { std::move(v), ap && bp && np };
    };
  }

  auto &a = s.getVal(*lhs, noundef);
  auto &b = s.getVal(*rhs, isDivOrRem() || noundef);

  if (lhs->getType().isVectorType()) {
    auto retty = getType().getAsAggregateType();
    vector<StateValue> vals;

    if (vertical_zip) {
      auto ty = lhs->getType().getAsAggregateType();
      vector<StateValue> vals1, vals2;
      unsigned val2idx = 1 + retty->isPadding(1);
      auto val1ty = retty->getChild(0).getAsAggregateType();
      auto val2ty = retty->getChild(val2idx).getAsAggregateType();

      for (unsigned i = 0, e = ty->numElementsConst(); i != e; ++i) {
        auto ai = ty->extract(a, i);
        auto bi = ty->extract(b, i);
        auto [v1, v2] = zip_op(ai.value, ai.non_poison, bi.value,
                               bi.non_poison);
        vals1.emplace_back(std::move(v1));
        vals2.emplace_back(std::move(v2));
      }
      vals.emplace_back(val1ty->aggregateVals(vals1));
      vals.emplace_back(val2ty->aggregateVals(vals2));
    } else {
      StateValue tmp;
      for (unsigned i = 0, e = retty->numElementsConst(); i != e; ++i) {
        auto ai = retty->extract(a, i);
        const StateValue *bi;
        switch (op) {
        case Abs:
        case Cttz:
        case Ctlz:
          bi = &b;
          break;
        default:
          tmp = retty->extract(b, i);
          bi = &tmp;
          break;
        }
        vals.emplace_back(scalar_op(ai.value, ai.non_poison, bi->value,
                                    bi->non_poison));
      }
    }
    return retty->aggregateVals(vals);
  }

  if (vertical_zip) {
    vector<StateValue> vals;
    auto [v1, v2] = zip_op(a.value, a.non_poison, b.value, b.non_poison);
    vals.emplace_back(std::move(v1));
    vals.emplace_back(std::move(v2));
    return getType().getAsAggregateType()->aggregateVals(vals);
  }
  return scalar_op(a.value, a.non_poison, b.value, b.non_poison);
}

expr BinOp::getTypeConstraints(const Function &f) const {
  expr instrconstr;
  switch (op) {
  case SAdd_Overflow:
  case UAdd_Overflow:
  case SSub_Overflow:
  case USub_Overflow:
  case SMul_Overflow:
  case UMul_Overflow:
    instrconstr = getType().enforceStructType() &&
                  lhs->getType().enforceIntOrVectorType() &&
                  lhs->getType() == rhs->getType();

    if (auto ty = getType().getAsStructType()) {
      unsigned v2idx = 1 + ty->isPadding(1);
      instrconstr &= ty->numElementsExcludingPadding() == 2 &&
                     ty->getChild(0) == lhs->getType() &&
                     ty->getChild(v2idx).enforceIntOrVectorType(1) &&
                     ty->getChild(v2idx).enforceVectorTypeEquiv(lhs->getType());
    }
    break;
  case Cttz:
  case Ctlz:
  case Abs:
    instrconstr = getType().enforceIntOrVectorType() &&
                  getType() == lhs->getType() &&
                  rhs->getType().enforceIntType(1);
    break;
  default:
    instrconstr = getType().enforceIntOrVectorType() &&
                  getType() == lhs->getType() &&
                  getType() == rhs->getType();
    break;
  }
  return Value::getTypeConstraints() && std::move(instrconstr);
}

unique_ptr<Instr> BinOp::dup(Function &f, const string &suffix) const {
  return make_unique<BinOp>(getType(), getName()+suffix, *lhs, *rhs, op, flags);
}

bool BinOp::isDivOrRem() const {
  switch (op) {
  case Op::SDiv:
  case Op::SRem:
  case Op::UDiv:
  case Op::URem:
    return true;
  default:
    return false;
  }
}


vector<Value*> FpBinOp::operands() const {
  return { lhs, rhs };
}

bool FpBinOp::propagatesPoison() const {
  return true;
}

bool FpBinOp::hasSideEffects() const {
  return false;
}

void FpBinOp::rauw(const Value &what, Value &with) {
  RAUW(lhs);
  RAUW(rhs);
}

void FpBinOp::print(ostream &os) const {
  const char *str = nullptr;
  switch (op) {
  case FAdd:     str = "fadd "; break;
  case FSub:     str = "fsub "; break;
  case FMul:     str = "fmul "; break;
  case FDiv:     str = "fdiv "; break;
  case FRem:     str = "frem "; break;
  case FMax:     str = "fmax "; break;
  case FMin:     str = "fmin "; break;
  case FMaximum: str = "fmaximum "; break;
  case FMinimum: str = "fminimum "; break;
  case CopySign: str = "copysign "; break;
  }
  os << getName() << " = " << str << fmath << *lhs << ", " << rhs->getName();
  if (!rm.isDefault())
    os << ", rounding=" << rm;
  if (!ex.ignore())
    os << ", exceptions=" << ex;
}

static expr any_fp_zero(State &s, const expr &v) {
  expr is_zero = v.isFPZero();
  if (is_zero.isFalse())
    return v;

  // any-fp-zero2(any-fp-zero1(x)) -> any-fp-zero2(x)
  {
    expr cond, neg, negv, val;
    if (v.isIf(cond, neg, val) && neg.isFPNeg(negv) && negv.eq(val)) {
      expr a, b;
      if (cond.isAnd(a, b) && a.isVar() && a.fn_name().starts_with("anyzero") &&
          b.isIsFPZero())
        return any_fp_zero(s, val);
    }
  }

  expr var = s.getFreshNondetVar("anyzero", true);
  return expr::mkIf(var && is_zero, v.fneg(), v);
}

static expr handle_subnormal(FPDenormalAttrs::Type attr, expr &&v) {
  switch (attr) {
  case FPDenormalAttrs::IEEE:
    break;
  case FPDenormalAttrs::PositiveZero:
    v = expr::mkIf(v.isFPSubNormal(), expr::mkNumber("0", v), v);
    break;
  case FPDenormalAttrs::PreserveSign:
    v = expr::mkIf(v.isFPSubNormal(),
                   expr::mkIf(v.isFPNegative(),
                              expr::mkNumber("-0", v),
                              expr::mkNumber("0", v)),
                   v);
    break;
  }
  return std::move(v);
}

template <typename T>
static T round_value(const State &s, FpRoundingMode rm, AndExpr &non_poison,
                     const function<T(FpRoundingMode)> &fn) {
  if (rm.isDefault())
    return fn(FpRoundingMode::RNE);

  auto &var = s.getFpRoundingMode();
  if (!rm.isDynamic()) {
    non_poison.add(var == rm.getMode());
    return fn(rm);
  }

  return T::mkIf(var == FpRoundingMode::RNE, fn(FpRoundingMode::RNE),
         T::mkIf(var == FpRoundingMode::RNA, fn(FpRoundingMode::RNA),
         T::mkIf(var == FpRoundingMode::RTP, fn(FpRoundingMode::RTP),
         T::mkIf(var == FpRoundingMode::RTN, fn(FpRoundingMode::RTN),
                 fn(FpRoundingMode::RTZ)))));
}

static StateValue fm_poison(State &s, expr a, const expr &ap, expr b,
                            const expr &bp, expr c, const expr &cp,
                            function<expr(const expr&, const expr&,
                                          const expr&, FpRoundingMode)> fn,
                            const Type &ty, FastMathFlags fmath,
                            FpRoundingMode rm, bool bitwise,
                            bool flags_in_only = false, int nary = 3) {
  AndExpr non_poison;
  non_poison.add(ap);
  if (nary >= 2)
    non_poison.add(bp);
  if (nary >= 3)
    non_poison.add(cp);

  if (!ty.isFloatType())
    return { fn(a, b, c, {}), non_poison() };

  if (fmath.flags & FastMathFlags::NSZ) {
    a = any_fp_zero(s, a);
    if (nary >= 2) {
      b = any_fp_zero(s, b);
      if (nary == 3)
        c = any_fp_zero(s, c);
    }
  }

  auto fpty = ty.getAsFloatType();
  expr fp_a = fpty->getFloat(a);
  expr fp_b = fpty->getFloat(b);
  expr fp_c = fpty->getFloat(c);

  if (!bitwise) {
    auto fpdenormal = s.getFn().getFnAttrs().getFPDenormal(ty).input;
    fp_a = handle_subnormal(fpdenormal, std::move(fp_a));
    fp_b = handle_subnormal(fpdenormal, std::move(fp_b));
    fp_c = handle_subnormal(fpdenormal, std::move(fp_c));
  }

  function<expr(FpRoundingMode)> fn_rm
    = [&](auto rm) { return fn(fp_a, fp_b, fp_c, rm); };
  expr val = bitwise ? fn(a, b, c, {}) : round_value(s, rm, non_poison, fn_rm);

  if (fmath.flags & FastMathFlags::NNaN) {
    non_poison.add(!fp_a.isNaN());
    if (nary >= 2)
      non_poison.add(!fp_b.isNaN());
    if (nary >= 3)
      non_poison.add(!fp_c.isNaN());
    if (!flags_in_only && val.isFloat())
      non_poison.add(!val.isNaN());
  }
  if (fmath.flags & FastMathFlags::NInf) {
    non_poison.add(!fp_a.isInf());
    if (nary >= 2)
      non_poison.add(!fp_b.isInf());
    if (nary >= 3)
      non_poison.add(!fp_c.isInf());
    if (!flags_in_only && val.isFloat())
      non_poison.add(!val.isInf());
  }
  if (fmath.flags & FastMathFlags::ARCP) {
    val = expr::mkUF("arcp", { val }, val);
    s.doesApproximation("arcp", val);
  }
  if (fmath.flags & FastMathFlags::Contract) {
    val = expr::mkUF("contract", { val }, val);
    s.doesApproximation("contract", val);
  }
  if (fmath.flags & FastMathFlags::Reassoc) {
    val = expr::mkUF("reassoc", { val }, val);
    s.doesApproximation("reassoc", val);
  }
  if (fmath.flags & FastMathFlags::AFN) {
    val = expr::mkUF("afn", { val }, val);
    s.doesApproximation("afn", val);
  }
  if (!flags_in_only && fmath.flags & FastMathFlags::NSZ)
    val = any_fp_zero(s, std::move(val));

  if (!bitwise && val.isFloat()) {
    val = handle_subnormal(s.getFn().getFnAttrs().getFPDenormal(ty).output,
                           std::move(val));
    val = fpty->fromFloat(s, val);
  }

  return { std::move(val), non_poison() };
}

static StateValue fm_poison(State &s, expr a, const expr &ap, expr b,
                            const expr &bp,
                            function<expr(const expr&, const expr&,
                                          FpRoundingMode)> fn,
                            const Type &ty, FastMathFlags fmath,
                            FpRoundingMode rm, bool bitwise,
                            bool flags_in_only = false) {
  return fm_poison(s, std::move(a), ap, std::move(b), bp, expr(), expr(),
                   [fn](auto &a, auto &b, auto &c, auto rm) {
                    return fn(a, b, rm);
                   }, ty, fmath, rm, bitwise, flags_in_only, 2);
}

static StateValue fm_poison(State &s, expr a, const expr &ap,
                            function<expr(const expr&, FpRoundingMode)> fn,
                            const Type &ty, FastMathFlags fmath,
                            FpRoundingMode rm, bool bitwise,
                            bool flags_in_only = false) {
  return fm_poison(s, std::move(a), ap, expr(), expr(), expr(), expr(),
                   [fn](auto &a, auto &b, auto &c, auto rm) {return fn(a, rm);},
                   ty, fmath, rm, bitwise, flags_in_only, 1);
}

StateValue FpBinOp::toSMT(State &s) const {
  function<expr(const expr&, const expr&, FpRoundingMode)> fn;
  bool bitwise = false;

  switch (op) {
  case FAdd:
    fn = [](const expr &a, const expr &b, FpRoundingMode rm) {
      return a.fadd(b, rm.toSMT());
    };
    break;

  case FSub:
    fn = [](const expr &a, const expr &b, FpRoundingMode rm) {
      return a.fsub(b, rm.toSMT());
    };
    break;

  case FMul:
    fn = [](const expr &a, const expr &b, FpRoundingMode rm) {
      return a.fmul(b, rm.toSMT());
    };
    break;

  case FDiv:
    fn = [](const expr &a, const expr &b, FpRoundingMode rm) {
      return a.fdiv(b, rm.toSMT());
    };
    break;

  case FRem:
    fn = [&](const expr &a, const expr &b, FpRoundingMode rm) {
      // TODO; Z3 has no support for LLVM's frem which is actually an fmod
      auto val = expr::mkUF("fmod", {a, b}, a);
      s.doesApproximation("frem", val);
      return val;
    };
    break;

  case FMin:
  case FMax:
    fn = [&](const expr &a, const expr &b, FpRoundingMode rm) {
      expr ndet = s.getFreshNondetVar("maxminnondet", true);
      auto ndz = expr::mkIf(ndet, expr::mkNumber("0", a),
                            expr::mkNumber("-0", a));

      expr z = a.isFPZero() && b.isFPZero();
      expr cmp = op == FMin ? a.fole(b) : a.foge(b);
      return expr::mkIf(a.isNaN(), b,
                        expr::mkIf(b.isNaN(), a,
                                   expr::mkIf(z, ndz,
                                              expr::mkIf(cmp, a, b))));
    };
    break;

  case FMinimum:
  case FMaximum:
    fn = [&](const expr &a, const expr &b, FpRoundingMode rm) {
      expr zpos = expr::mkNumber("0", a), zneg = expr::mkNumber("-0", a);
      expr cmp = (op == FMinimum) ? a.fole(b) : a.foge(b);
      expr neg_cond = op == FMinimum ? (a.isFPNegative() || b.isFPNegative())
                                     : (a.isFPNegative() && b.isFPNegative());
      expr e = expr::mkIf(a.isFPZero() && b.isFPZero(),
                          expr::mkIf(neg_cond, zneg, zpos),
                          expr::mkIf(cmp, a, b));

      return expr::mkIf(a.isNaN(), a, expr::mkIf(b.isNaN(), b, e));
    };
    break;

  case CopySign:
    bitwise = true;
    fn = [](const expr &a, const expr &b, FpRoundingMode rm) {
      return a.copysign(b);
    };
    break;
  }

  auto scalar = [&](const auto &a, const auto &b, const Type &ty) {
    return fm_poison(s, a.value, a.non_poison, b.value, b.non_poison,
                     [&](auto &a, auto &b, auto rm){ return fn(a, b, rm); },
                     ty, fmath, rm, bitwise);
  };

  auto &a = s[*lhs];
  auto &b = s[*rhs];

  if (lhs->getType().isVectorType()) {
    auto retty = getType().getAsAggregateType();
    vector<StateValue> vals;
    for (unsigned i = 0, e = retty->numElementsConst(); i != e; ++i) {
      vals.emplace_back(scalar(retty->extract(a, i), retty->extract(b, i),
                               retty->getChild(i)));
    }
    return retty->aggregateVals(vals);
  }
  return scalar(a, b, getType());
}

expr FpBinOp::getTypeConstraints(const Function &f) const {
  return Value::getTypeConstraints() &&
         getType().enforceFloatOrVectorType() &&
         getType() == lhs->getType() &&
         getType() == rhs->getType();
}

unique_ptr<Instr> FpBinOp::dup(Function &f, const string &suffix) const {
  return make_unique<FpBinOp>(getType(), getName()+suffix, *lhs, *rhs, op,
                              fmath);
}


vector<Value*> UnaryOp::operands() const {
  return { val };
}

bool UnaryOp::propagatesPoison() const {
  return true;
}

bool UnaryOp::hasSideEffects() const {
  return false;
}

void UnaryOp::rauw(const Value &what, Value &with) {
  RAUW(val);

  if (auto *agg = dynamic_cast<AggregateValue*>(val))
    agg->rauw(what, with);
}

void UnaryOp::print(ostream &os) const {
  const char *str = nullptr;
  switch (op) {
  case Copy:        str = ""; break;
  case BitReverse:  str = "bitreverse "; break;
  case BSwap:       str = "bswap "; break;
  case Ctpop:       str = "ctpop "; break;
  case IsConstant:  str = "is.constant "; break;
  case FFS:         str = "ffs "; break;
  }

  os << getName() << " = " << str << *val;
}

StateValue UnaryOp::toSMT(State &s) const {
  function<StateValue(const expr&, const expr&)> fn;

  switch (op) {
  case Copy:
    if (dynamic_cast<AggregateValue *>(val))
      // Aggregate value is not registered at state.
      return val->toSMT(s);
    return s[*val];
  case BitReverse:
    fn = [](auto &v, auto np) -> StateValue {
      return { v.bitreverse(), expr(np) };
    };
    break;
  case BSwap:
    fn = [](auto &v, auto np) -> StateValue {
      return { v.bswap(), expr(np) };
    };
    break;
  case Ctpop:
    fn = [](auto &v, auto np) -> StateValue {
      return { v.ctpop(), expr(np) };
    };
    break;
  case IsConstant: {
    expr one = expr::mkUInt(1, 1);
    if (dynamic_cast<Constant *>(val))
      return { std::move(one), true };

    // may or may not be a constant
    return { s.getFreshNondetVar("is.const", one), true };
  }
  case FFS:
    fn = [](auto &v, auto np) -> StateValue {
      return { v.cttz(expr::mkInt(-1, v)) + expr::mkUInt(1, v), expr(np) };
    };
    break;
  }

  auto &v = s[*val];

  if (getType().isVectorType()) {
    vector<StateValue> vals;
    auto ty = val->getType().getAsAggregateType();
    for (unsigned i = 0, e = ty->numElementsConst(); i != e; ++i) {
      auto vi = ty->extract(v, i);
      vals.emplace_back(fn(vi.value, vi.non_poison));
    }
    return getType().getAsAggregateType()->aggregateVals(vals);
  }
  return fn(v.value, v.non_poison);
}

expr UnaryOp::getTypeConstraints(const Function &f) const {
  expr instrconstr = getType() == val->getType();
  switch (op) {
  case Copy:
    break;
  case BSwap:
    instrconstr &= getType().enforceScalarOrVectorType([](auto &scalar) {
                     return scalar.enforceIntType() &&
                            scalar.sizeVar().urem(expr::mkUInt(16, 8)) == 0;
                   });
    break;
  case BitReverse:
  case Ctpop:
  case FFS:
    instrconstr &= getType().enforceIntOrVectorType();
    break;
  case IsConstant:
    instrconstr = getType().enforceIntType(1);
    break;
  }

  return Value::getTypeConstraints() && std::move(instrconstr);
}

static Value* dup_aggregate(Function &f, Value *val) {
  if (auto *agg = dynamic_cast<AggregateValue*>(val)) {
    vector<Value*> elems;
    for (auto v : agg->getVals()) {
      elems.emplace_back(dup_aggregate(f, v));
    }
    auto agg_new
      = make_unique<AggregateValue>(agg->getType(), std::move(elems));
    auto ret = agg_new.get();
    f.addAggregate(std::move(agg_new));
    return ret;
  }
  return val;
}

unique_ptr<Instr> UnaryOp::dup(Function &f, const string &suffix) const {
  auto *newval = val;
  if (dynamic_cast<AggregateValue*>(val) != nullptr && op == Copy)
    newval = dup_aggregate(f, val);

  return make_unique<UnaryOp>(getType(), getName() + suffix, *newval, op);
}


vector<Value*> FpUnaryOp::operands() const {
  return { val };
}

bool FpUnaryOp::propagatesPoison() const {
  return true;
}

bool FpUnaryOp::hasSideEffects() const {
  return false;
}

void FpUnaryOp::rauw(const Value &what, Value &with) {
  RAUW(val);
}

void FpUnaryOp::print(ostream &os) const {
  const char *str = nullptr;
  switch (op) {
  case FAbs:         str = "fabs "; break;
  case FNeg:         str = "fneg "; break;
  case Canonicalize: str = "canonicalize "; break;
  case Ceil:         str = "ceil "; break;
  case Floor:        str = "floor "; break;
  case RInt:         str = "rint "; break;
  case NearbyInt:    str = "nearbyint "; break;
  case Round:        str = "round "; break;
  case RoundEven:    str = "roundeven "; break;
  case Trunc:        str = "trunc "; break;
  case Sqrt:         str = "sqrt "; break;
  }

  os << getName() << " = " << str << fmath << *val;
  if (!rm.isDefault())
    os << ", rounding=" << rm;
  if (!ex.ignore())
    os << ", exceptions=" << ex;
}

StateValue FpUnaryOp::toSMT(State &s) const {
  expr (*fn)(const expr&, FpRoundingMode) = nullptr;
  bool bitwise = false;

  switch (op) {
  case FAbs:
    bitwise = true;
    fn = [](const expr &v, FpRoundingMode rm) { return v.fabs(); };
    break;
  case FNeg:
    bitwise = true;
    fn = [](const expr &v, FpRoundingMode rm) { return v.fneg(); };
    break;
  case Canonicalize:
    fn = [](const expr &v, FpRoundingMode rm) { return v; };
    break;
  case Ceil:
    fn = [](const expr &v, FpRoundingMode rm) { return v.ceil(); };
    break;
  case Floor:
    fn = [](const expr &v, FpRoundingMode rm) { return v.floor(); };
    break;
  case RInt:
  case NearbyInt:
    // TODO: they differ in exception behavior
    fn = [](const expr &v, FpRoundingMode rm) { return v.round(rm.toSMT()); };
    break;
  case Round:
    fn = [](const expr &v, FpRoundingMode rm) { return v.round(expr::rna()); };
    break;
  case RoundEven:
    fn = [](const expr &v, FpRoundingMode rm) { return v.round(expr::rne()); };
    break;
  case Trunc:
    fn = [](const expr &v, FpRoundingMode rm) { return v.round(expr::rtz()); };
    break;
  case Sqrt:
    fn = [](const expr &v, FpRoundingMode rm) { return v.sqrt(rm.toSMT()); };
    break;
  }

  auto scalar = [&](const StateValue &v, const Type &ty) {
    return fm_poison(s, v.value, v.non_poison,
                     [fn](auto &v, auto rm){ return fn(v, rm); }, ty, fmath, rm,
                     bitwise, false);
  };

  auto &v = s[*val];

  if (getType().isVectorType()) {
    vector<StateValue> vals;
    auto ty = val->getType().getAsAggregateType();
    for (unsigned i = 0, e = ty->numElementsConst(); i != e; ++i) {
      vals.emplace_back(scalar(ty->extract(v, i), ty->getChild(i)));
    }
    return getType().getAsAggregateType()->aggregateVals(vals);
  }
  return scalar(v, getType());
}

expr FpUnaryOp::getTypeConstraints(const Function &f) const {
  return Value::getTypeConstraints() &&
         getType() == val->getType() &&
         getType().enforceFloatOrVectorType();
}

unique_ptr<Instr> FpUnaryOp::dup(Function &f, const string &suffix) const {
  return
    make_unique<FpUnaryOp>(getType(), getName() + suffix, *val, op, fmath, rm);
}


vector<Value*> UnaryReductionOp::operands() const {
  return { val };
}

bool UnaryReductionOp::propagatesPoison() const {
  return true;
}

bool UnaryReductionOp::hasSideEffects() const {
  return false;
}

void UnaryReductionOp::rauw(const Value &what, Value &with) {
  RAUW(val);
}

void UnaryReductionOp::print(ostream &os) const {
  const char *str = nullptr;
  switch (op) {
  case Add:  str = "reduce_add "; break;
  case Mul:  str = "reduce_mul "; break;
  case And:  str = "reduce_and "; break;
  case Or:   str = "reduce_or "; break;
  case Xor:  str = "reduce_xor "; break;
  case SMax:  str = "reduce_smax "; break;
  case SMin:  str = "reduce_smin "; break;
  case UMax:  str = "reduce_umax "; break;
  case UMin:  str = "reduce_umin "; break;
  }

  os << getName() << " = " << str << print_type(val->getType())
     << val->getName();
}

StateValue UnaryReductionOp::toSMT(State &s) const {
  auto &v = s[*val];
  auto vty = val->getType().getAsAggregateType();
  StateValue res;
  for (unsigned i = 0, e = vty->numElementsConst(); i != e; ++i) {
    auto ith = vty->extract(v, i);
    if (i == 0) {
      res = std::move(ith);
      continue;
    }
    switch (op) {
    case Add: res.value = res.value + ith.value; break;
    case Mul: res.value = res.value * ith.value; break;
    case And: res.value = res.value & ith.value; break;
    case Or:  res.value = res.value | ith.value; break;
    case Xor: res.value = res.value ^ ith.value; break;
    case SMax: res.value = res.value.smax(ith.value); break;
    case SMin: res.value = res.value.smin(ith.value); break;
    case UMax: res.value = res.value.umax(ith.value); break;
    case UMin: res.value = res.value.umin(ith.value); break;
    }
    // The result is non-poisonous if all lanes are non-poisonous.
    res.non_poison &= ith.non_poison;
  }
  return res;
}

expr UnaryReductionOp::getTypeConstraints(const Function &f) const {
  return Value::getTypeConstraints() &&
         getType().enforceIntType() &&
         val->getType().enforceVectorType(
           [this](auto &scalar) { return scalar == getType(); });
}

unique_ptr<Instr>
UnaryReductionOp::dup(Function &f, const string &suffix) const {
  return make_unique<UnaryReductionOp>(getType(), getName() + suffix, *val, op);
}


vector<Value*> TernaryOp::operands() const {
  return { a, b, c };
}

bool TernaryOp::propagatesPoison() const {
  return true;
}

bool TernaryOp::hasSideEffects() const {
  return false;
}

void TernaryOp::rauw(const Value &what, Value &with) {
  RAUW(a);
  RAUW(b);
  RAUW(c);
}

void TernaryOp::print(ostream &os) const {
  const char *str = nullptr;
  switch (op) {
  case FShl: str = "fshl "; break;
  case FShr: str = "fshr "; break;
  case SMulFix: str = "smul_fix "; break;
  case UMulFix: str = "umul_fix "; break;
  case SMulFixSat: str = "smul_fix_sat "; break;
  case UMulFixSat: str = "umul_fix_sat "; break;
  }

  os << getName() << " = " << str << *a << ", " << *b << ", " << *c;
}

StateValue TernaryOp::toSMT(State &s) const {
  auto &av = s[*a];
  auto &bv = s[*b];
  auto &cv = s[*c];

  auto scalar = [&](const auto &a, const auto &b, const auto &c) -> StateValue {
  expr e, np;
  switch (op) {
  case FShl:
    e = expr::fshl(a.value, b.value, c.value);
    np = true;
    break;
  case FShr:
    e = expr::fshr(a.value, b.value, c.value);
    np = true;
    break;
  case SMulFix:
    e = expr::smul_fix(a.value, b.value, c.value);
    np = expr::smul_fix_no_soverflow(a.value, b.value, c.value);
    break;
  case UMulFix:
    e = expr::umul_fix(a.value, b.value, c.value);
    np = expr::umul_fix_no_uoverflow(a.value, b.value, c.value);
    break;
  case SMulFixSat:
    e = expr::smul_fix_sat(a.value, b.value, c.value);
    np = true;
    break;
  case UMulFixSat:
    e = expr::umul_fix_sat(a.value, b.value, c.value);
    np = true;
    break;
  default:
    UNREACHABLE();
  }
  return { std::move(e), np && a.non_poison && b.non_poison && c.non_poison };
  };

  if (getType().isVectorType()) {
    vector<StateValue> vals;
    auto ty = getType().getAsAggregateType();

    for (unsigned i = 0, e = ty->numElementsConst(); i != e; ++i) {
      vals.emplace_back(scalar(ty->extract(av, i), ty->extract(bv, i),
                               (op == FShl || op == FShr) ?
                               ty->extract(cv, i) : cv));
    }
    return ty->aggregateVals(vals);
  }
  return scalar(av, bv, cv);
}

expr TernaryOp::getTypeConstraints(const Function &f) const {
  expr instrconstr;
  switch (op) {
  case FShl:
  case FShr:
    instrconstr =
      getType() == a->getType() &&
      getType() == b->getType() &&
      getType() == c->getType() &&
      getType().enforceIntOrVectorType();
    break;
  case SMulFix:
  case UMulFix:
  case SMulFixSat:
  case UMulFixSat:
    // LangRef only says that the third argument has to be an integer,
    // but the IR verifier seems to reject anything other than i32, so
    // we'll keep things simple and go with that constraint here too
    instrconstr =
      getType() == a->getType() &&
      getType() == b->getType() &&
      c->getType().enforceIntType(32) &&
      getType().enforceIntOrVectorType();
    break;
  default:
    UNREACHABLE();
  }
  return Value::getTypeConstraints() && instrconstr;
}

unique_ptr<Instr> TernaryOp::dup(Function &f, const string &suffix) const {
  return make_unique<TernaryOp>(getType(), getName() + suffix, *a, *b, *c, op);
}


vector<Value*> FpTernaryOp::operands() const {
  return { a, b, c };
}

bool FpTernaryOp::propagatesPoison() const {
  return true;
}

bool FpTernaryOp::hasSideEffects() const {
  return false;
}

void FpTernaryOp::rauw(const Value &what, Value &with) {
  RAUW(a);
  RAUW(b);
  RAUW(c);
}

void FpTernaryOp::print(ostream &os) const {
  const char *str = nullptr;
  switch (op) {
  case FMA:    str = "fma "; break;
  case MulAdd: str = "fmuladd "; break;
  }

  os << getName() << " = " << str << fmath << *a << ", " << *b << ", " << *c;
  if (!rm.isDefault())
    os << ", rounding=" << rm;
  if (!ex.ignore())
    os << ", exceptions=" << ex;
}

StateValue FpTernaryOp::toSMT(State &s) const {
  function<expr(const expr&, const expr&, const expr&, FpRoundingMode)> fn;

  switch (op) {
  case FMA:
    fn = [](const expr &a, const expr &b, const expr &c, FpRoundingMode rm) {
      return expr::fma(a, b, c, rm.toSMT());
    };
    break;
  case MulAdd:
    fn = [&](const expr &a, const expr &b, const expr &c, FpRoundingMode rm0) {
      auto rm = rm0.toSMT();
      expr var = s.getFreshNondetVar("nondet", expr(false));
      return expr::mkIf(var, expr::fma(a, b, c, rm), a.fmul(b, rm).fadd(c, rm));
    };
    break;
  }

  auto scalar = [&](const StateValue &a, const StateValue &b,
                    const StateValue &c, const Type &ty) {
    return fm_poison(s, a.value, a.non_poison, b.value, b.non_poison,
                     c.value, c.non_poison, fn, ty, fmath, rm, false);
  };

  auto &av = s[*a];
  auto &bv = s[*b];
  auto &cv = s[*c];

  if (getType().isVectorType()) {
    vector<StateValue> vals;
    auto ty = getType().getAsAggregateType();

    for (unsigned i = 0, e = ty->numElementsConst(); i != e; ++i) {
      vals.emplace_back(scalar(ty->extract(av, i), ty->extract(bv, i),
                               ty->extract(cv, i), ty->getChild(i)));
    }
    return ty->aggregateVals(vals);
  }
  return scalar(av, bv, cv, getType());
}

expr FpTernaryOp::getTypeConstraints(const Function &f) const {
  return Value::getTypeConstraints() &&
         getType() == a->getType() &&
         getType() == b->getType() &&
         getType() == c->getType() &&
         getType().enforceFloatOrVectorType();
}

unique_ptr<Instr> FpTernaryOp::dup(Function &f, const string &suffix) const {
  return make_unique<FpTernaryOp>(getType(), getName() + suffix, *a, *b, *c, op,
                                  fmath, rm);
}


vector<Value*> TestOp::operands() const {
  return { lhs, rhs };
}

bool TestOp::propagatesPoison() const {
  return true;
}

bool TestOp::hasSideEffects() const {
  return false;
}

void TestOp::rauw(const Value &what, Value &with) {
  RAUW(lhs);
  RAUW(rhs);
}

void TestOp::print(ostream &os) const {
  const char *str = nullptr;
  switch (op) {
  case Is_FPClass: str = "is.fpclass "; break;
  }

  os << getName() << " = " << str << *lhs << ", " << *rhs;
}

StateValue TestOp::toSMT(State &s) const {
  auto &a = s[*lhs];
  auto &b = s[*rhs];
  function<expr(const expr&, const Type&)> fn;

  switch (op) {
  case Is_FPClass:
    fn = [&](const expr &v, const Type &ty) -> expr {
      uint64_t n;
      ENSURE(b.value.isUInt(n) && b.non_poison.isTrue());
      auto *fpty = ty.getAsFloatType();
      auto a = fpty->getFloat(v);
      OrExpr result;
      if (n & (1 << 0))
        result.add(fpty->isNaN(v, true));
      if (n & (1 << 1))
        result.add(fpty->isNaN(v, false));
      if (n & (1 << 2))
        result.add(a.isFPNegative() && a.isInf());
      if (n & (1 << 3))
        result.add(a.isFPNegative() && a.isFPNormal());
      if (n & (1 << 4))
        result.add(a.isFPNegative() && a.isFPSubNormal());
      if (n & (1 << 5))
        result.add(a.isFPNegZero());
      if (n & (1 << 6))
        result.add(a.isFPZero() && !a.isFPNegative());
      if (n & (1 << 7))
        result.add(!a.isFPNegative() && a.isFPSubNormal());
      if (n & (1 << 8))
        result.add(!a.isFPNegative() && a.isFPNormal());
      if (n & (1 << 9))
        result.add(!a.isFPNegative() && a.isInf());
      return result().toBVBool();
    };
    break;
  }

  auto scalar = [&](const StateValue &v, const Type &ty) -> StateValue {
    return { fn(v.value, ty), expr(v.non_poison) };
  };

  if (getType().isVectorType()) {
    vector<StateValue> vals;
    auto ty = lhs->getType().getAsAggregateType();

    for (unsigned i = 0, e = ty->numElementsConst(); i != e; ++i) {
      vals.emplace_back(scalar(ty->extract(a, i), ty->getChild(i)));
    }
    return getType().getAsAggregateType()->aggregateVals(vals);
  }
  return scalar(a, lhs->getType());
}

expr TestOp::getTypeConstraints(const Function &f) const {
  return Value::getTypeConstraints() &&
         lhs->getType().enforceFloatOrVectorType() &&
         rhs->getType().enforceIntType(32) &&
         getType().enforceIntOrVectorType(1) &&
         getType().enforceVectorTypeEquiv(lhs->getType());
}

unique_ptr<Instr> TestOp::dup(Function &f, const string &suffix) const {
  return make_unique<TestOp>(getType(), getName() + suffix, *lhs, *rhs, op);
}


vector<Value*> ConversionOp::operands() const {
  return { val };
}

bool ConversionOp::propagatesPoison() const {
  return true;
}

bool ConversionOp::hasSideEffects() const {
  return false;
}

void ConversionOp::rauw(const Value &what, Value &with) {
  RAUW(val);
}

void ConversionOp::print(ostream &os) const {
  const char *str = nullptr;
  switch (op) {
  case SExt:     str = "sext "; break;
  case ZExt:     str = "zext "; break;
  case Trunc:    str = "trunc "; break;
  case BitCast:  str = "bitcast "; break;
  case Ptr2Int:  str = "ptrtoint "; break;
  case Int2Ptr:  str = "int2ptr "; break;
  }

  os << getName() << " = " << str << *val << print_type(getType(), " to ", "");
}

StateValue ConversionOp::toSMT(State &s) const {
  auto v = s[*val];
  function<expr(expr &&, const Type &)> fn;

  switch (op) {
  case SExt:
    fn = [](auto &&val, auto &to_type) -> expr {
      return val.sext(to_type.bits() - val.bits());
    };
    break;
  case ZExt:
    fn = [](auto &&val, auto &to_type) -> expr {
      return val.zext(to_type.bits() - val.bits());
    };
    break;
  case Trunc:
    fn = [](auto &&val, auto &to_type) -> expr {
      return val.trunc(to_type.bits());
    };
    break;
  case BitCast:
    fn = [](auto &&val, auto &to_type) -> expr {
      return to_type.fromInt(std::move(val));
    };
    break;
  case Ptr2Int:
    fn = [&](auto &&val, auto &to_type) -> expr {
      return s.getMemory().ptr2int(val).zextOrTrunc(to_type.bits());
    };
    break;
  case Int2Ptr:
    fn = [&](auto &&val, auto &to_type) -> expr {
      return s.getMemory().int2ptr(val);
    };
    break;
  }

  if (op == BitCast) {
    // NOP: ptr vect -> ptr vect
    if (getType().isVectorType() &&
        getType().getAsAggregateType()->getChild(0).isPtrType())
      return v;

    v = val->getType().toInt(s, std::move(v));
  }

  if (getType().isVectorType()) {
    vector<StateValue> vals;
    auto retty = getType().getAsAggregateType();
    auto elems = retty->numElementsConst();

    // bitcast vect elems size may vary, so create a new data type whose
    // element size is aligned with the output vector elem size
    IntType elem_ty("int", retty->bits() / elems);
    VectorType int_ty("vec", elems, elem_ty);
    auto valty = op == BitCast ? &int_ty : val->getType().getAsAggregateType();

    for (unsigned i = 0; i != elems; ++i) {
      unsigned idx = (little_endian && op == BitCast) ? elems - i - 1 : i;
      auto vi = valty->extract(v, idx);
      vals.emplace_back(fn(std::move(vi.value), retty->getChild(idx)),
                        std::move(vi.non_poison));
    }
    return retty->aggregateVals(vals);
  }

  // turn poison data into boolean
  if (op == BitCast)
    v.non_poison = v.non_poison == expr::mkInt(-1, v.non_poison);

  return { fn(std::move(v.value), getType()), std::move(v.non_poison) };
}

expr ConversionOp::getTypeConstraints(const Function &f) const {
  expr c;
  switch (op) {
  case SExt:
  case ZExt:
    c = getType().enforceIntOrVectorType() &&
        val->getType().enforceIntOrVectorType() &&
        val->getType().scalarSize().ult(getType().scalarSize());
    break;
  case Trunc:
    c = getType().enforceIntOrVectorType() &&
        val->getType().enforceIntOrVectorType() &&
        getType().scalarSize().ult(val->getType().scalarSize());
    break;
  case BitCast:
    c = getType().enforceIntOrFloatOrPtrOrVectorType() &&
        val->getType().enforceIntOrFloatOrPtrOrVectorType() &&
        getType().enforcePtrOrVectorType() ==
          val->getType().enforcePtrOrVectorType() &&
        getType().sizeVar() == val->getType().sizeVar();
    break;
  case Ptr2Int:
    c = getType().enforceIntOrVectorType() &&
        val->getType().enforcePtrOrVectorType();
    break;
  case Int2Ptr:
    c = getType().enforcePtrOrVectorType() &&
        val->getType().enforceIntOrVectorType();
    break;
  }

  c &= Value::getTypeConstraints();
  if (op != BitCast)
    c &= getType().enforceVectorTypeEquiv(val->getType());
  return c;
}

unique_ptr<Instr> ConversionOp::dup(Function &f, const string &suffix) const {
  return make_unique<ConversionOp>(getType(), getName() + suffix, *val, op);
}


vector<Value*> FpConversionOp::operands() const {
  return { val };
}

bool FpConversionOp::propagatesPoison() const {
  return true;
}

bool FpConversionOp::hasSideEffects() const {
  return flags & NoUndef;
}

void FpConversionOp::rauw(const Value &what, Value &with) {
  RAUW(val);
}

void FpConversionOp::print(ostream &os) const {
  const char *str = nullptr;
  switch (op) {
  case SIntToFP: str = "sitofp "; break;
  case UIntToFP: str = "uitofp "; break;
  case FPToSInt: str = "fptosi "; break;
  case FPToUInt: str = "fptoui "; break;
  case FPExt:    str = "fpext "; break;
  case FPTrunc:  str = "fptrunc "; break;
  case LRInt:    str = "lrint "; break;
  case LRound:   str = "lround "; break;
  }

  os << getName() << " = " << str << *val << print_type(getType(), " to ", "");
  if (!rm.isDefault())
    os << ", rounding=" << rm;
  if (!ex.ignore())
    os << ", exceptions=" << ex;
  if (flags & NoUndef)
    os << ", !noundef";
}

StateValue FpConversionOp::toSMT(State &s) const {
  bool noundef = flags & NoUndef;
  auto &v = s.getVal(*val, noundef);
  function<StateValue(const expr &, const Type &, FpRoundingMode)> fn;

  switch (op) {
  case SIntToFP:
    fn = [](auto &val, auto &to_type, auto rm) -> StateValue {
      return { val.sint2fp(to_type.getAsFloatType()->getDummyFloat(),
                           rm.toSMT()), true };
    };
    break;
  case UIntToFP:
    fn = [](auto &val, auto &to_type, auto rm) -> StateValue {
      return { val.uint2fp(to_type.getAsFloatType()->getDummyFloat(),
                           rm.toSMT()), true };
    };
    break;
  case FPToSInt:
  case LRInt:
  case LRound:
    fn = [&](auto &val, auto &to_type, auto rm_in) -> StateValue {
      expr rm;
      bool is_poison = false;
      switch (op) {
      case FPToSInt:
        rm = expr::rtz();
        is_poison = true;
        break;
      case LRInt:
        rm = rm_in.toSMT();
        break;
      case LRound:
        rm = expr::rna();
        break;
      default: UNREACHABLE();
      }
      expr bv  = val.fp2sint(to_type.bits(), rm);
      expr fp2 = bv.sint2fp(val, rm);
      // -0.xx is converted to 0 and then to 0.0, though -0.xx is ok to convert
      expr val_rounded = val.round(rm);
      expr overflow = val_rounded.isFPZero() || fp2 == val_rounded;

      expr np;
      if (is_poison) {
        np = std::move(overflow);
      } else {
        np = true;
        bv = expr::mkIf(overflow, s.getFreshNondetVar("nondet", bv), bv);
      }

      return { std::move(bv), std::move(np) };
    };
    break;
  case FPToUInt:
    fn = [](auto &val, auto &to_type, auto rm_) -> StateValue {
      expr rm = expr::rtz();
      expr bv  = val.fp2uint(to_type.bits(), rm);
      expr fp2 = bv.uint2fp(val, rm);
      // -0.xx must be converted to 0, not poison.
      expr val_rounded = val.round(rm);
      return { std::move(bv), val_rounded.isFPZero() || fp2 == val_rounded };
    };
    break;
  case FPExt:
  case FPTrunc:
    fn = [](auto &val, auto &to_type, auto rm) -> StateValue {
      return { val.float2Float(to_type.getAsFloatType()->getDummyFloat(),
                               rm.toSMT()), true };
    };
    break;
  }

  auto scalar = [&](const StateValue &sv, const Type &from_type,
                    const Type &to_type) -> StateValue {
    auto val = sv.value;
    if (from_type.isFloatType())
      val = from_type.getAsFloatType()->getFloat(val);

    function<StateValue(FpRoundingMode)> fn_rm
      = [&](auto rm) { return fn(val, to_type, rm); };
    AndExpr np;
    np.add(sv.non_poison);

    StateValue ret = to_type.isFloatType() ? round_value(s, rm, np, fn_rm)
                                           : fn(val, to_type, rm);
    np.add(std::move(ret.non_poison));

    if (noundef) {
      s.addUB(np());
      np.reset();
    }

    return { to_type.isFloatType()
               ? to_type.getAsFloatType()->fromFloat(s, ret.value)
               : std::move(ret.value), np()};
  };

  if (getType().isVectorType()) {
    vector<StateValue> vals;
    auto ty = val->getType().getAsAggregateType();
    auto retty = getType().getAsAggregateType();

    for (unsigned i = 0, e = ty->numElementsConst(); i != e; ++i) {
      vals.emplace_back(scalar(ty->extract(v, i), ty->getChild(i),
                               retty->getChild(i)));
    }
    return retty->aggregateVals(vals);
  }
  return scalar(v, val->getType(), getType());
}

expr FpConversionOp::getTypeConstraints(const Function &f) const {
  expr c;
  switch (op) {
  case SIntToFP:
  case UIntToFP:
    c = getType().enforceFloatOrVectorType() &&
        val->getType().enforceIntOrVectorType();
    break;
  case FPToSInt:
  case FPToUInt:
  case LRInt:
  case LRound:
    c = getType().enforceIntOrVectorType() &&
        val->getType().enforceFloatOrVectorType();
    break;
  case FPExt:
    c = getType().enforceFloatOrVectorType() &&
        val->getType().enforceFloatOrVectorType() &&
        val->getType().scalarSize().ult(getType().scalarSize());
    break;
  case FPTrunc:
    c = getType().enforceFloatOrVectorType() &&
        val->getType().enforceFloatOrVectorType() &&
        val->getType().scalarSize().ugt(getType().scalarSize());
    break;
  }
  return Value::getTypeConstraints() && c;
}

unique_ptr<Instr> FpConversionOp::dup(Function &f, const string &suffix) const {
  return
    make_unique<FpConversionOp>(getType(), getName() + suffix, *val, op, rm);
}


vector<Value*> Select::operands() const {
  return { cond, a, b };
}

bool Select::propagatesPoison() const {
  return false;
}

bool Select::hasSideEffects() const {
  return false;
}

void Select::rauw(const Value &what, Value &with) {
  RAUW(cond);
  RAUW(a);
  RAUW(b);
}

void Select::print(ostream &os) const {
  os << getName() << " = select " << fmath << *cond << ", " << *a << ", " << *b;
}

StateValue Select::toSMT(State &s) const {
  auto &cv = s[*cond];
  auto &av = s[*a];
  auto &bv = s[*b];

  auto scalar
    = [&](const auto &a, const auto &b, const auto &c, const Type &ty) {
    auto cond = c.value == 1;
    auto identity = [](const expr &x, auto rm) { return x; };
    return fm_poison(s, expr::mkIf(cond, a.value, b.value),
                     c.non_poison &&
                       expr::mkIf(cond, a.non_poison, b.non_poison),
                     identity, ty, fmath, {}, true, /*flags_out_only=*/true);
  };

  if (auto agg = getType().getAsAggregateType()) {
    vector<StateValue> vals;
    auto cond_agg = cond->getType().getAsAggregateType();

    for (unsigned i = 0, e = agg->numElementsConst(); i != e; ++i) {
      if (!agg->isPadding(i))
        vals.emplace_back(scalar(agg->extract(av, i), agg->extract(bv, i),
                                 cond_agg ? cond_agg->extract(cv, i) : cv,
                                 agg->getChild(i)));
    }
    return agg->aggregateVals(vals);
  }
  return scalar(av, bv, cv, getType());
}

expr Select::getTypeConstraints(const Function &f) const {
  return Value::getTypeConstraints() &&
         cond->getType().enforceIntOrVectorType(1) &&
         getType().enforceVectorTypeIff(cond->getType()) &&
         (fmath.isNone() ? expr(true) : getType().enforceFloatOrVectorType()) &&
         getType() == a->getType() &&
         getType() == b->getType();
}

unique_ptr<Instr> Select::dup(Function &f, const string &suffix) const {
  return make_unique<Select>(getType(), getName() + suffix, *cond, *a, *b);
}


void ExtractValue::addIdx(unsigned idx) {
  idxs.emplace_back(idx);
}

vector<Value*> ExtractValue::operands() const {
  return { val };
}

bool ExtractValue::propagatesPoison() const {
  return false;
}

bool ExtractValue::hasSideEffects() const {
  return false;
}

void ExtractValue::rauw(const Value &what, Value &with) {
  RAUW(val);
}

void ExtractValue::print(ostream &os) const {
  os << getName() << " = extractvalue " << *val;
  for (auto idx : idxs) {
    os << ", " << idx;
  }
}

StateValue ExtractValue::toSMT(State &s) const {
  auto v = s[*val];

  Type *type = &val->getType();
  for (auto idx : idxs) {
    auto ty = type->getAsAggregateType();
    v = ty->extract(v, idx);
    type = &ty->getChild(idx);
  }
  return v;
}

expr ExtractValue::getTypeConstraints(const Function &f) const {
  auto c = Value::getTypeConstraints() &&
           val->getType().enforceAggregateType();

  Type *type = &val->getType();
  unsigned i = 0;
  for (auto idx : idxs) {
    auto ty = type->getAsAggregateType();
    if (!ty) {
      c = false;
      break;
    }
    type = &ty->getChild(idx);

    c &= ty->numElements().ugt(idx);
    if (++i == idxs.size() && idx < ty->numElementsConst())
      c &= ty->getChild(idx) == getType();
  }
  return c;
}

unique_ptr<Instr> ExtractValue::dup(Function &f, const string &suffix) const {
  auto ret = make_unique<ExtractValue>(getType(), getName() + suffix, *val);
  for (auto idx : idxs) {
    ret->addIdx(idx);
  }
  return ret;
}


void InsertValue::addIdx(unsigned idx) {
  idxs.emplace_back(idx);
}

vector<Value*> InsertValue::operands() const {
  return { val, elt };
}

bool InsertValue::propagatesPoison() const {
  return false;
}

bool InsertValue::hasSideEffects() const {
  return false;
}

void InsertValue::rauw(const Value &what, Value &with) {
  RAUW(val);
  RAUW(elt);
}

void InsertValue::print(ostream &os) const {
  os << getName() << " = insertvalue " << *val << ", " << *elt;
  for (auto idx : idxs) {
    os << ", " << idx;
  }
}

static StateValue update_repack(Type *type,
                                const StateValue &val,
                                const StateValue &elem,
                                vector<unsigned> &indices) {
  auto ty = type->getAsAggregateType();
  unsigned cur_idx = indices.back();
  indices.pop_back();
  vector<StateValue> vals;
  for (unsigned i = 0, e = ty->numElementsConst(); i < e; ++i) {
    if (ty->isPadding(i))
      continue;

    auto v = ty->extract(val, i);
    if (i == cur_idx) {
      vals.emplace_back(indices.empty() ?
                        elem :
                        update_repack(&ty->getChild(i), v, elem, indices));
    } else {
      vals.emplace_back(std::move(v));
    }
  }

  return ty->aggregateVals(vals);
}

StateValue InsertValue::toSMT(State &s) const {
  auto &sv = s[*val];
  auto &elem = s[*elt];

  Type *type = &val->getType();
  vector<unsigned> idxs_reverse(idxs.rbegin(), idxs.rend());
  return update_repack(type, sv, elem, idxs_reverse);
}

expr InsertValue::getTypeConstraints(const Function &f) const {
  auto c = Value::getTypeConstraints() &&
           val->getType().enforceAggregateType() &&
           val->getType() == getType();

  Type *type = &val->getType();
  unsigned i = 0;
  for (auto idx : idxs) {
    auto ty = type->getAsAggregateType();
    if (!ty)
      return false;

    type = &ty->getChild(idx);

    c &= ty->numElements().ugt(idx);
    if (++i == idxs.size() && idx < ty->numElementsConst())
      c &= ty->getChild(idx) == elt->getType();
  }

  return c;
}

unique_ptr<Instr> InsertValue::dup(Function &f, const string &suffix) const {
  auto ret = make_unique<InsertValue>(getType(), getName() + suffix, *val, *elt);
  for (auto idx : idxs) {
    ret->addIdx(idx);
  }
  return ret;
}

DEFINE_AS_RETZERO(FnCall, getMaxGEPOffset);

pair<uint64_t, uint64_t> FnCall::getMaxAllocSize() const {
  if (!hasAttribute(FnAttrs::AllocSize))
    return { 0, 1 };

  if (auto sz = getInt(*args[attrs.allocsize_0].first)) {
    if (attrs.allocsize_1 == -1u)
      return { *sz, getAlign() };

    if (auto n = getInt(*args[attrs.allocsize_1].first))
      return { mul_saturate(*sz, *n), getAlign() };
  }
  return { UINT64_MAX, getAlign() };
}

static Value* get_align_arg(const vector<pair<Value*, ParamAttrs>> args) {
  for (auto &[arg, attrs] : args) {
    if (attrs.has(ParamAttrs::AllocAlign))
      return arg;
  }
  return nullptr;
}

Value* FnCall::getAlignArg() const {
  return get_align_arg(args);
}

uint64_t FnCall::getAlign() const {
  uint64_t align = 0;
  // TODO: add support for non constant alignments
  if (auto *arg = getAlignArg())
    align = getIntOr(*arg, 0);

  return max(align, attrs.align ? attrs.align : heap_block_alignment);
}

uint64_t FnCall::getMaxAccessSize() const {
  uint64_t sz = attrs.has(FnAttrs::Dereferenceable) ? attrs.derefBytes : 0;
  if (attrs.has(FnAttrs::DereferenceableOrNull))
    sz = max(sz, attrs.derefOrNullBytes);

  for (auto &[arg, attrs] : args) {
    if (attrs.has(ParamAttrs::Dereferenceable))
      sz = max(sz, attrs.derefBytes);
    if (attrs.has(ParamAttrs::DereferenceableOrNull))
      sz = max(sz, attrs.derefOrNullBytes);
  }
  return sz;
}

MemInstr::ByteAccessInfo FnCall::getByteAccessInfo() const {
  if (attrs.has(AllocKind::Uninitialized) || attrs.has(AllocKind::Free))
    return {};

  // calloc style
  if (attrs.has(AllocKind::Zeroed)) {
    auto info = ByteAccessInfo::intOnly(1);
    auto [alloc, align] = getMaxAllocSize();
    if (alloc)
      info.byteSize = gcd(alloc, align);
    return info;
  }

  // If bytesize is zero, this call does not participate in byte encoding.
  uint64_t bytesize = 0;

#define UPDATE(attr)                                                   \
  do {                                                                 \
    uint64_t sz = 0;                                                   \
    if (attr.has(decay<decltype(attr)>::type::Dereferenceable))        \
      sz = attr.derefBytes;                                            \
    if (attr.has(decay<decltype(attr)>::type::DereferenceableOrNull))  \
      sz = gcd(sz, attr.derefOrNullBytes);                             \
    if (sz) {                                                          \
      sz = gcd(sz, retattr.align ? retattr.align : 1);                 \
      bytesize = bytesize ? gcd(bytesize, sz) : sz;                    \
    }                                                                  \
  } while (0)

  auto &retattr = getAttributes();
  UPDATE(retattr);

  for (auto &[arg, attrs] : args) {
    if (!arg->getType().isPtrType())
      continue;

    UPDATE(attrs);
    // Pointer arguments without dereferenceable attr don't contribute to the
    // byte size.
    // call f(* dereferenceable(n) align m %p, * %q) is equivalent to a dummy
    // load followed by a function call:
    //   load i<8*n> %p, align m
    //   call f(* %p, * %q)
    // f(%p, %q) does not contribute to the bytesize. After bytesize is fixed,
    // function calls update a memory with the granularity.
  }
#undef UPDATE

  // No dereferenceable attribute
  if (bytesize == 0)
    return {};

  return ByteAccessInfo::anyType(bytesize);
}


void FnCall::addArg(Value &arg, ParamAttrs &&attrs) {
  args.emplace_back(&arg, std::move(attrs));
}

vector<Value*> FnCall::operands() const {
  vector<Value*> output;
  transform(args.begin(), args.end(), back_inserter(output),
            [](auto &p){ return p.first; });
  return output;
}

bool FnCall::propagatesPoison() const {
  return false;
}

void FnCall::rauw(const Value &what, Value &with) {
  for (auto &arg : args) {
    RAUW(arg.first);
  }
}

void FnCall::print(ostream &os) const {
  if (!isVoid())
    os << getName() << " = ";

  os << "call " << print_type(getType()) << fnName << '(';

  bool first = true;
  for (auto &[arg, attrs] : args) {
    if (!first)
      os << ", ";

    os << attrs << *arg;
    first = false;
  }
  os << ')' << attrs;
}

static void eq_bids(OrExpr &acc, Memory &m, const Type &t,
                    const StateValue &val, const expr &bid) {
  if (auto agg = t.getAsAggregateType()) {
    for (unsigned i = 0, e = agg->numElementsConst(); i != e; ++i) {
      eq_bids(acc, m, agg->getChild(i), agg->extract(val, i), bid);
    }
    return;
  }

  if (t.isPtrType()) {
    acc.add(val.non_poison && Pointer(m, val.value).getBid() == bid);
  }
}

static expr ptr_only_args(State &s, const Pointer &p) {
  expr bid = p.getBid();
  auto &m  = s.getMemory();

  OrExpr e;
  for (auto &in : s.getFn().getInputs()) {
    if (hasPtr(in.getType()))
      eq_bids(e, m, in.getType(), s[in], bid);
  }
  return e();
}

static void check_can_load(State &s, const expr &p0) {
  auto &attrs = s.getFn().getFnAttrs();
  if (attrs.mem.canReadAnything())
    return;

  Pointer p(s.getMemory(), p0);
  expr readable    = p.isLocal() || p.isConstGlobal();
  expr nonreadable = false;

  if (attrs.has(FnAttrs::NullPointerIsValid) &&
      attrs.mem.canRead(MemoryAccess::Other))
    readable |= p.isNull();

  (attrs.mem.canRead(MemoryAccess::Args) ? readable : nonreadable)
    |= ptr_only_args(s, p);

  s.addUB(readable && !nonreadable);
}

static void check_can_store(State &s, const expr &p0) {
  if (s.isInitializationPhase())
    return;

  auto &attrs = s.getFn().getFnAttrs();
  if (attrs.mem.canWriteAnything())
    return;

  Pointer p(s.getMemory(), p0);
  expr writable    = p.isLocal();
  expr nonwritable = false;

  (attrs.mem.canWrite(MemoryAccess::Args) ? writable : nonwritable)
    |= ptr_only_args(s, p);

  s.addUB(writable && !nonwritable);
}

static void unpack_inputs(State &s, Value &argv, Type &ty,
                          const ParamAttrs &argflag, StateValue value,
                          StateValue value2, vector<StateValue> &inputs,
                          vector<Memory::PtrInput> &ptr_inputs) {
  if (auto agg = ty.getAsAggregateType()) {
    for (unsigned i = 0, e = agg->numElementsConst(); i != e; ++i) {
      unpack_inputs(s, argv, agg->getChild(i), argflag, agg->extract(value, i),
                    agg->extract(value2, i), inputs, ptr_inputs);
    }
    return;
  }

  auto unpack = [&](StateValue &&value) {
    value = argflag.encode(s, std::move(value), ty);

    if (ty.isPtrType()) {
      ptr_inputs.emplace_back(std::move(value),
                              argflag.blockSize,
                              argflag.has(ParamAttrs::NoRead),
                              argflag.has(ParamAttrs::NoWrite),
                              argflag.has(ParamAttrs::NoCapture));
    } else {
      inputs.emplace_back(std::move(value));
    }
  };
  unpack(std::move(value));
  unpack(std::move(value2));
}

static void unpack_ret_ty (vector<Type*> &out_types, Type &ty) {
  if (auto agg = ty.getAsAggregateType()) {
    for (unsigned i = 0, e = agg->numElementsConst(); i != e; ++i) {
      // Padding is automatically filled with poison
      if (agg->isPadding(i))
        continue;
      unpack_ret_ty(out_types, agg->getChild(i));
    }
  } else {
    out_types.emplace_back(&ty);
  }
}

static StateValue
check_return_value(State &s, StateValue &&val, const Type &ty,
                   const FnAttrs &attrs,
                   const vector<pair<Value*, ParamAttrs>> &args) {
  auto [allocsize, np] = attrs.computeAllocSize(s, args);
  s.addUB(std::move(np));
  return attrs.encode(s, std::move(val), ty, allocsize, get_align_arg(args));
}

static StateValue
pack_return(State &s, Type &ty, vector<StateValue> &vals, const FnAttrs &attrs,
            unsigned &idx, const vector<pair<Value*, ParamAttrs>> &args) {
  if (auto agg = ty.getAsAggregateType()) {
    vector<StateValue> vs;
    for (unsigned i = 0, e = agg->numElementsConst(); i != e; ++i) {
      if (!agg->isPadding(i))
        vs.emplace_back(
          pack_return(s, agg->getChild(i), vals, attrs, idx, args));
    }
    return agg->aggregateVals(vs);
  }

  return check_return_value(s, std::move(vals[idx++]), ty, attrs, args);
}

StateValue FnCall::toSMT(State &s) const {
  if (approx)
    s.doesApproximation("Unknown libcall: " + fnName);

  auto &m = s.getMemory();

  vector<StateValue> inputs;
  vector<Memory::PtrInput> ptr_inputs;
  vector<Type*> out_types;

  ostringstream fnName_mangled;
  fnName_mangled << fnName;
  for (auto &[arg, flags] : args) {
    // we duplicate each argument so that undef values are allowed to take
    // different values so we can catch the bug in f(freeze(undef)) -> f(undef)
    StateValue sv, sv2;
    if (flags.poisonImpliesUB()) {
      sv = s.getAndAddPoisonUB(*arg, flags.undefImpliesUB());
      if (flags.undefImpliesUB())
        sv2 = sv;
      else
        sv2 = s.getAndAddPoisonUB(*arg, false);
    } else {
      sv  = s[*arg];
      sv2 = s.eval(*arg, true);
    }

    unpack_inputs(s, *arg, arg->getType(), flags, std::move(sv), std::move(sv2),
                  inputs, ptr_inputs);
    fnName_mangled << '#' << arg->getType();
  }
  fnName_mangled << '!' << getType();
  if (!isVoid())
    unpack_ret_ty(out_types, getType());

  // Check attributes that calles must have if caller has them
  if (!attrs.refinedBy(s.getFn().getFnAttrs()))
    s.addUB(expr(false));

  auto get_alloc_ptr = [&]() -> Value& {
    for (auto &[arg, flags] : args) {
      if (flags.has(ParamAttrs::AllocPtr))
        return *arg;
    }
    UNREACHABLE();
  };

  if (attrs.has(AllocKind::Alloc) || attrs.has(AllocKind::Realloc)) {
    auto [size, np_size] = attrs.computeAllocSize(s, args);
    expr nonnull = attrs.isNonNull() ? expr(true)
                                     : expr::mkBoolVar("malloc_never_fails");
    // FIXME: alloc-family below
    auto [p_new, allocated]
      = m.alloc(size, getAlign(), Memory::MALLOC, np_size, nonnull);

    expr nullp = Pointer::mkNullPointer(m)();
    expr ret = expr::mkIf(allocated, p_new, nullp);

    // TODO: In C++ we need to throw an exception if the allocation fails.

    if (attrs.has(AllocKind::Realloc)) {
      auto &[allocptr, np_ptr] = s.getAndAddUndefs(get_alloc_ptr());
      s.addUB(np_ptr);

      check_can_store(s, allocptr);

      Pointer ptr_old(m, allocptr);
      if (s.getFn().getFnAttrs().has(FnAttrs::NoFree))
        s.addUB(ptr_old.isNull() || ptr_old.isLocal());

      m.copy(ptr_old, Pointer(m, p_new));

      if (!hasAttribute(FnAttrs::NoFree)) {
        // 1) realloc(ptr, 0) always free the ptr.
        // 2) If allocation failed, we should not free previous ptr, unless it's
        // reallocf (always frees the pointer)
        expr freeptr = fnName == "@reallocf"
                        ? allocptr
                        : expr::mkIf(size == 0 || allocated, allocptr, nullp);
        m.free(freeptr, false);
      }
    }

    // FIXME: for a realloc that zeroes the new stuff
    if (attrs.has(AllocKind::Zeroed))
      m.memset(p_new, { expr::mkUInt(0, 8), true }, size, getAlign(), {},
               false);

    assert(getType().isPtrType());
    return attrs.encode(s, {std::move(ret), true}, getType(), size,
                        getAlignArg());
  }
  else if (attrs.has(AllocKind::Free)) {
    auto &allocptr = s.getAndAddPoisonUB(get_alloc_ptr()).value;

    if (!hasAttribute(FnAttrs::NoFree)) {
      m.free(allocptr, false);

      if (s.getFn().getFnAttrs().has(FnAttrs::NoFree)) {
        Pointer ptr(m, allocptr);
        s.addUB(ptr.isNull() || ptr.isLocal());
      }
    }
    assert(isVoid());
    return {};
  }

  unsigned idx = 0;
  auto ret = s.addFnCall(fnName_mangled.str(), std::move(inputs),
                         std::move(ptr_inputs), out_types, attrs);

  return isVoid() ? StateValue()
                  : pack_return(s, getType(), ret, attrs, idx, args);
}

expr FnCall::getTypeConstraints(const Function &f) const {
  // TODO : also need to name each arg type smt var uniquely
  return Value::getTypeConstraints();
}

unique_ptr<Instr> FnCall::dup(Function &f, const string &suffix) const {
  auto r = make_unique<FnCall>(getType(), getName() + suffix, string(fnName),
                               FnAttrs(attrs));
  r->args = args;
  r->approx = approx;
  return r;
}


InlineAsm::InlineAsm(Type &type, string &&name, const string &asm_str,
                     const string &constraints, FnAttrs &&attrs)
  : FnCall(type, std::move(name), "asm " + asm_str + ", " + constraints,
           std::move(attrs)) {}


ICmp::ICmp(Type &type, string &&name, Cond cond, Value &a, Value &b)
  : Instr(type, std::move(name)), a(&a), b(&b), cond(cond), defined(cond != Any) {
  if (!defined)
    cond_name = getName() + "_cond";
}

expr ICmp::cond_var() const {
  return defined ? expr::mkUInt(cond, 4) : expr::mkVar(cond_name.c_str(), 4);
}

vector<Value*> ICmp::operands() const {
  return { a, b };
}

bool ICmp::propagatesPoison() const {
  return true;
}

bool ICmp::hasSideEffects() const {
  return false;
}

bool ICmp::isPtrCmp() const {
  auto &elem_ty = a->getType();
  return elem_ty.isPtrType() ||
      (elem_ty.isVectorType() &&
       elem_ty.getAsAggregateType()->getChild(0).isPtrType());
}

void ICmp::rauw(const Value &what, Value &with) {
  RAUW(a);
  RAUW(b);
}

void ICmp::print(ostream &os) const {
  const char *condtxt = nullptr;
  switch (cond) {
  case EQ:  condtxt = "eq "; break;
  case NE:  condtxt = "ne "; break;
  case SLE: condtxt = "sle "; break;
  case SLT: condtxt = "slt "; break;
  case SGE: condtxt = "sge "; break;
  case SGT: condtxt = "sgt "; break;
  case ULE: condtxt = "ule "; break;
  case ULT: condtxt = "ult "; break;
  case UGE: condtxt = "uge "; break;
  case UGT: condtxt = "ugt "; break;
  case Any: condtxt = ""; break;
  }
  os << getName() << " = icmp " << condtxt << *a << ", " << b->getName();
  switch (pcmode) {
  case INTEGRAL: break;
  case PROVENANCE: os << ", use_provenance"; break;
  case OFFSETONLY: os << ", offsetonly"; break;
  }
}

static expr build_icmp_chain(const expr &var,
                             const function<expr(ICmp::Cond)> &fn,
                             ICmp::Cond cond = ICmp::Any,
                             expr last = expr()) {
  auto old_cond = cond;
  cond = ICmp::Cond(cond - 1);

  if (old_cond == ICmp::Any)
    return build_icmp_chain(var, fn, cond, fn(cond));

  auto e = expr::mkIf(var == cond, fn(cond), last);
  return cond == 0 ? e : build_icmp_chain(var, fn, cond, std::move(e));
}

StateValue ICmp::toSMT(State &s) const {
  auto &a_eval = s[*a];
  auto &b_eval = s[*b];

  function<expr(const expr&, const expr&, Cond)> fn =
      [&](auto &av, auto &bv, Cond cond) {
    switch (cond) {
    case EQ:  return av == bv;
    case NE:  return av != bv;
    case SLE: return av.sle(bv);
    case SLT: return av.slt(bv);
    case SGE: return av.sge(bv);
    case SGT: return av.sgt(bv);
    case ULE: return av.ule(bv);
    case ULT: return av.ult(bv);
    case UGE: return av.uge(bv);
    case UGT: return av.ugt(bv);
    case Any:
      UNREACHABLE();
    }
    UNREACHABLE();
  };

  if (isPtrCmp()) {
    fn = [this, &s, fn](const expr &av, const expr &bv, Cond cond) {
      Pointer lhs(s.getMemory(), av);
      Pointer rhs(s.getMemory(), bv);
      switch (pcmode) {
      case INTEGRAL:
        return fn(lhs.getAddress(), rhs.getAddress(), cond);
      case PROVENANCE:
        assert(cond == EQ || cond == NE);
        return cond == EQ ? lhs == rhs : lhs != rhs;
      case OFFSETONLY:
        return fn(lhs.getOffset(), rhs.getOffset(), cond);
      }
      UNREACHABLE();
    };
  }

  auto scalar = [&](const StateValue &a, const StateValue &b) -> StateValue {
    auto fn2 = [&](Cond c) { return fn(a.value, b.value, c); };
    auto v = cond != Any ? fn2(cond) : build_icmp_chain(cond_var(), fn2);
    return { v.toBVBool(), a.non_poison && b.non_poison };
  };

  auto &elem_ty = a->getType();
  if (auto agg = elem_ty.getAsAggregateType()) {
    vector<StateValue> vals;
    for (unsigned i = 0, e = agg->numElementsConst(); i != e; ++i) {
      vals.emplace_back(scalar(agg->extract(a_eval, i),
                               agg->extract(b_eval, i)));
    }
    return getType().getAsAggregateType()->aggregateVals(vals);
  }
  return scalar(a_eval, b_eval);
}

expr ICmp::getTypeConstraints(const Function &f) const {
  return Value::getTypeConstraints() &&
         getType().enforceIntOrVectorType(1) &&
         getType().enforceVectorTypeEquiv(a->getType()) &&
         a->getType().enforceIntOrPtrOrVectorType() &&
         a->getType() == b->getType();
}

unique_ptr<Instr> ICmp::dup(Function &f, const string &suffix) const {
  return make_unique<ICmp>(getType(), getName() + suffix, cond, *a, *b);
}


vector<Value*> FCmp::operands() const {
  return { a, b };
}

bool FCmp::propagatesPoison() const {
  return true;
}

bool FCmp::hasSideEffects() const {
  return false;
}

void FCmp::rauw(const Value &what, Value &with) {
  RAUW(a);
  RAUW(b);
}

void FCmp::print(ostream &os) const {
  const char *condtxt = nullptr;
  switch (cond) {
  case OEQ:   condtxt = "oeq "; break;
  case OGT:   condtxt = "ogt "; break;
  case OGE:   condtxt = "oge "; break;
  case OLT:   condtxt = "olt "; break;
  case OLE:   condtxt = "ole "; break;
  case ONE:   condtxt = "one "; break;
  case ORD:   condtxt = "ord "; break;
  case UEQ:   condtxt = "ueq "; break;
  case UGT:   condtxt = "ugt "; break;
  case UGE:   condtxt = "uge "; break;
  case ULT:   condtxt = "ult "; break;
  case ULE:   condtxt = "ule "; break;
  case UNE:   condtxt = "une "; break;
  case UNO:   condtxt = "uno "; break;
  case TRUE:  condtxt = "true "; break;
  case FALSE: condtxt = "false "; break;
  }
  os << getName() << " = fcmp " << fmath << condtxt << *a << ", "
     << b->getName();
}

StateValue FCmp::toSMT(State &s) const {
  auto &a_eval = s[*a];
  auto &b_eval = s[*b];

  auto fn = [&](const auto &a, const auto &b, const Type &ty) -> StateValue {
    auto cmp = [&](const expr &a, const expr &b, auto rm) {
      switch (cond) {
      case OEQ: return a.foeq(b);
      case OGT: return a.fogt(b);
      case OGE: return a.foge(b);
      case OLT: return a.folt(b);
      case OLE: return a.fole(b);
      case ONE: return a.fone(b);
      case ORD: return a.ford(b);
      case UEQ: return a.fueq(b);
      case UGT: return a.fugt(b);
      case UGE: return a.fuge(b);
      case ULT: return a.fult(b);
      case ULE: return a.fule(b);
      case UNE: return a.fune(b);
      case UNO: return a.funo(b);
      case TRUE:  return expr(true);
      case FALSE: return expr(false);
      }
    };
    auto [val, np] = fm_poison(s, a.value, a.non_poison, b.value, b.non_poison,
                               cmp, ty, fmath, {}, false, true);
    return { val.toBVBool(), std::move(np) };
  };

  if (auto agg = a->getType().getAsAggregateType()) {
    vector<StateValue> vals;
    for (unsigned i = 0, e = agg->numElementsConst(); i != e; ++i) {
      vals.emplace_back(fn(agg->extract(a_eval, i), agg->extract(b_eval, i),
                           agg->getChild(i)));
    }
    return getType().getAsAggregateType()->aggregateVals(vals);
  }
  return fn(a_eval, b_eval, a->getType());
}

expr FCmp::getTypeConstraints(const Function &f) const {
  return Value::getTypeConstraints() &&
         getType().enforceIntOrVectorType(1) &&
         getType().enforceVectorTypeEquiv(a->getType()) &&
         a->getType().enforceFloatOrVectorType() &&
         a->getType() == b->getType();
}

unique_ptr<Instr> FCmp::dup(Function &f, const string &suffix) const {
  return make_unique<FCmp>(getType(), getName() + suffix, cond, *a, *b, fmath);
}


vector<Value*> Freeze::operands() const {
  return { val };
}

bool Freeze::propagatesPoison() const {
  return false;
}

bool Freeze::hasSideEffects() const {
  return false;
}

void Freeze::rauw(const Value &what, Value &with) {
  RAUW(val);
}

void Freeze::print(ostream &os) const {
  os << getName() << " = freeze " << print_type(getType()) << val->getName();
}

static StateValue freeze_elems(State &s, const Type &ty, const StateValue &v) {
  if (auto agg = ty.getAsAggregateType()) {
    vector<StateValue> vals;
    for (unsigned i = 0, e = agg->numElementsConst(); i != e; ++i) {
      if (agg->isPadding(i))
        continue;
      vals.emplace_back(freeze_elems(s, agg->getChild(i), agg->extract(v, i)));
    }
    return agg->aggregateVals(vals);
  }

  if (v.non_poison.isTrue())
    return v;

  StateValue ret_type = ty.getDummyValue(true);
  expr nondet = expr::mkFreshVar("nondet", ret_type.value);
  s.addQuantVar(nondet);
  return { expr::mkIf(v.non_poison, v.value, nondet),
           std::move(ret_type.non_poison) };
}

StateValue Freeze::toSMT(State &s) const {
  auto &v = s[*val];
  s.resetUndefVars();
  return freeze_elems(s, getType(), v);
}

expr Freeze::getTypeConstraints(const Function &f) const {
  return Value::getTypeConstraints() &&
         getType() == val->getType();
}

unique_ptr<Instr> Freeze::dup(Function &f, const string &suffix) const {
  return make_unique<Freeze>(getType(), getName() + suffix, *val);
}


void Phi::addValue(Value &val, string &&BB_name) {
  values.emplace_back(&val, std::move(BB_name));
}

void Phi::removeValue(const string &BB_name) {
  for (auto I = values.begin(); I != values.end(); ) {
    if (I->second == BB_name) {
      I = values.erase(I);
    } else {
      ++I;
    }
  }
}

vector<string> Phi::sources() const {
  vector<string> s;
  for (auto &[_, bb] : values) {
    s.emplace_back(bb);
  }
  return s;
}

void Phi::replaceSourceWith(const string &from, const string &to) {
  for (auto &[_, bb] : values) {
    if (bb == from) {
      bb = to;
      break;
    }
  }
}

vector<Value*> Phi::operands() const {
  vector<Value*> v;
  for (auto &[val, bb] : values) {
    v.emplace_back(val);
  }
  return v;
}

bool Phi::propagatesPoison() const {
  return false;
}

bool Phi::hasSideEffects() const {
  return false;
}

void Phi::rauw(const Value &what, Value &with) {
  for (auto &[val, bb] : values) {
    RAUW(val);
  }
}

void Phi::replace(const string &predecessor, Value &newval) {
  for (auto &[val, bb] : values) {
    if (bb == predecessor) {
      val = &newval;
      break;
    }
  }
}

void Phi::print(ostream &os) const {
  os << getName() << " = phi " << fmath << print_type(getType());

  bool first = true;
  for (auto &[val, bb] : values) {
    if (!first)
      os << ", ";
    os << "[ " << val->getName() << ", " << bb << " ]";
    first = false;
  }
}

StateValue Phi::toSMT(State &s) const {
  DisjointExpr<StateValue> ret(getType().getDummyValue(false));
  map<Value*, StateValue> cache;

  for (auto &[val, bb] : values) {
    // check if this was a jump from unreachable BB
    if (auto pre = s.jumpCondFrom(s.getFn().getBB(bb))) {
      auto [I, inserted] = cache.try_emplace(val);
      if (inserted)
        I->second = s[*val];
      ret.add(I->second, (*pre)());
    }
  }

  StateValue sv = *std::move(ret)();
  auto identity = [](const expr &x, auto rm) { return x; };
  return
    fm_poison(s, sv.value, sv.non_poison, identity, getType(), fmath, {}, true,
              /*flags_out_only=*/true);
}

expr Phi::getTypeConstraints(const Function &f) const {
  auto c = Value::getTypeConstraints();
  for (auto &[val, bb] : values) {
    c &= val->getType() == getType();
  }
  return c;
}

unique_ptr<Instr> Phi::dup(Function &f, const string &suffix) const {
  auto phi = make_unique<Phi>(getType(), getName() + suffix);
  for (auto &[val, bb] : values) {
    phi->addValue(*val, string(bb));
  }
  return phi;
}


bool JumpInstr::propagatesPoison() const {
  return false;
}

bool JumpInstr::hasSideEffects() const {
  return true;
}

const BasicBlock& JumpInstr::target_iterator::operator*() const {
  if (auto br = dynamic_cast<const Branch*>(instr))
    return idx == 0 ? br->getTrue() : *br->getFalse();

  if (auto sw = dynamic_cast<const Switch*>(instr))
    return idx == 0 ? *sw->getDefault() : *sw->getTarget(idx-1).second;

  UNREACHABLE();
}

JumpInstr::target_iterator JumpInstr::it_helper::end() const {
  unsigned idx;
  if (!instr) {
    idx = 0;
  } else if (auto br = dynamic_cast<const Branch*>(instr)) {
    idx = br->getFalse() ? 2 : 1;
  } else if (auto sw = dynamic_cast<const Switch*>(instr)) {
    idx = sw->getNumTargets() + 1;
  } else {
    UNREACHABLE();
  }
  return { instr, idx };
}


void Branch::replaceTargetWith(const BasicBlock *from, const BasicBlock *to) {
  if (dst_true == from)
    dst_true = to;
  if (dst_false == from)
    dst_false = to;
}

vector<Value*> Branch::operands() const {
  if (cond)
    return { cond };
  return {};
}

void Branch::rauw(const Value &what, Value &with) {
  RAUW(cond);
}

void Branch::print(ostream &os) const {
  os << "br ";
  if (cond)
    os << *cond << ", ";
  os << "label " << dst_true->getName();
  if (dst_false)
    os << ", label " << dst_false->getName();
}

StateValue Branch::toSMT(State &s) const {
  if (cond) {
    auto &c = s.getAndAddPoisonUB(*cond, true);
    s.addCondJump(c.value, *dst_true, *dst_false);
  } else {
    s.addJump(*dst_true);
  }
  return {};
}

expr Branch::getTypeConstraints(const Function &f) const {
  if (!cond)
    return true;
  return cond->getType().enforceIntType(1);
}

unique_ptr<Instr> Branch::dup(Function &f, const string &suffix) const {
  if (dst_false)
    return make_unique<Branch>(*cond, *dst_true, *dst_false);
  return make_unique<Branch>(*dst_true);
}


void Switch::addTarget(Value &val, const BasicBlock &target) {
  targets.emplace_back(&val, &target);
}

void Switch::replaceTargetWith(const BasicBlock *from, const BasicBlock *to) {
  if (default_target == from)
    default_target = to;

  for (auto &[_, bb] : targets) {
    if (bb == from)
      bb = to;
  }
}

vector<Value*> Switch::operands() const {
  vector<Value*> ret = { value };
  for (auto &[val, target] : targets) {
    ret.emplace_back(val);
  }
  return ret;
}

void Switch::rauw(const Value &what, Value &with) {
  RAUW(value);
  for (auto &[val, target] : targets) {
    RAUW(val);
  }
}

void Switch::print(ostream &os) const {
  os << "switch " << *value << ", label " << default_target->getName() << " [\n";
  for (auto &[val, target] : targets) {
    os << "    " << *val << ", label " << target->getName() << '\n';
  }
  os << "  ]";
}

StateValue Switch::toSMT(State &s) const {
  auto &val = s.getAndAddPoisonUB(*value, true);
  expr default_cond(true);

  for (auto &[value_cond, bb] : targets) {
    auto &target = s[*value_cond];
    assert(target.non_poison.isTrue());
    expr cmp = val.value == target.value;
    default_cond &= !cmp;
    s.addJump(std::move(cmp), *bb);
  }

  s.addJump(std::move(default_cond), *default_target, true);
  return {};
}

expr Switch::getTypeConstraints(const Function &f) const {
  expr typ = value->getType().enforceIntType();
  for (auto &p : targets) {
    typ &= p.first->getType() == value->getType();
  }
  return typ;
}

unique_ptr<Instr> Switch::dup(Function &f, const string &suffix) const {
  auto sw = make_unique<Switch>(*value, *default_target);
  for (auto &[value_cond, bb] : targets) {
    sw->addTarget(*value_cond, *bb);
  }
  return sw;
}


vector<Value*> Return::operands() const {
  return { val };
}

bool Return::propagatesPoison() const {
  return false;
}

bool Return::hasSideEffects() const {
  return true;
}

void Return::rauw(const Value &what, Value &with) {
  RAUW(val);
}

void Return::print(ostream &os) const {
  os << "ret ";
  if (!isVoid())
    os << print_type(getType());
  os << val->getName();
}

static StateValue
check_ret_attributes(State &s, StateValue &&sv, const Type &t,
                     const FnAttrs &attrs,
                     const vector<pair<Value*, ParamAttrs>> &args) {
  if (auto agg = t.getAsAggregateType()) {
    vector<StateValue> vals;
    for (unsigned i = 0, e = agg->numElementsConst(); i != e; ++i) {
      if (agg->isPadding(i))
        continue;
      vals.emplace_back(check_ret_attributes(s, agg->extract(sv, i),
                                             agg->getChild(i), attrs, args));
    }
    return agg->aggregateVals(vals);
  }

  if (t.isPtrType()) {
    Pointer p(s.getMemory(), sv.value);
    sv.non_poison &= !p.isStackAllocated();
    sv.non_poison &= !p.isNocapture();
  }

  return check_return_value(s, std::move(sv), t, attrs, args);
}

static void eq_val_rec(State &s, const Type &t, const StateValue &a,
                       const StateValue &b) {
  if (auto agg = t.getAsAggregateType()) {
    for (unsigned i = 0, e = agg->numElementsConst(); i != e; ++i) {
      if (agg->isPadding(i))
        continue;
      eq_val_rec(s, agg->getChild(i), agg->extract(a, i), agg->extract(b, i));
    }
    return;
  }
  s.addUB(a == b);
}

StateValue Return::toSMT(State &s) const {
  StateValue retval;

  auto &attrs = s.getFn().getFnAttrs();
  if (attrs.poisonImpliesUB())
    retval = s.getAndAddPoisonUB(*val, attrs.undefImpliesUB());
  else
    retval = s[*val];

  s.addUB(s.getMemory().checkNocapture());

  vector<pair<Value*, ParamAttrs>> args;
  for (auto &arg : s.getFn().getInputs()) {
    args.emplace_back(const_cast<Value*>(&arg), ParamAttrs());
  }

  retval = check_ret_attributes(s, std::move(retval), getType(), attrs, args);

  if (attrs.has(FnAttrs::NoReturn))
    s.addUB(expr(false));

  if (auto &val_returned = s.getReturnedInput())
    eq_val_rec(s, getType(), retval, *val_returned);

  s.addReturn(std::move(retval));
  return {};
}

expr Return::getTypeConstraints(const Function &f) const {
  return Value::getTypeConstraints() &&
         getType() == val->getType() &&
         f.getType() == getType();
}

unique_ptr<Instr> Return::dup(Function &f, const string &suffix) const {
  return make_unique<Return>(getType(), *val);
}


Assume::Assume(Value &cond, Kind kind)
    : Instr(Type::voidTy, "assume"), args({&cond}), kind(kind) {
  assert(kind == AndNonPoison || kind == WellDefined || kind == NonNull);
}

Assume::Assume(vector<Value *> &&args0, Kind kind)
    : Instr(Type::voidTy, "assume"), args(std::move(args0)), kind(kind) {
  if (args.size() == 1)
    assert(kind == AndNonPoison || kind == WellDefined || kind == NonNull);
  else {
    assert(kind == Align && args.size() == 2);
  }
}

vector<Value*> Assume::operands() const {
  return args;
}

bool Assume::propagatesPoison() const {
  return false;
}

bool Assume::hasSideEffects() const {
  return true;
}

void Assume::rauw(const Value &what, Value &with) {
  for (auto &arg: args)
    RAUW(arg);
}

void Assume::print(ostream &os) const {
  const char *str = nullptr;
  switch (kind) {
  case AndNonPoison: str = "assume "; break;
  case WellDefined:  str = "assume_welldefined "; break;
  case Align:        str = "assume_align "; break;
  case NonNull:      str = "assume_nonnull "; break;
  }
  os << str;

  bool first = true;
  for (auto &arg: args) {
    if (!first)
      os << ", ";
    os << *arg;
    first = false;
  }
}

StateValue Assume::toSMT(State &s) const {
  switch (kind) {
  case AndNonPoison: {
    auto &v = s.getAndAddPoisonUB(*args[0]);
    s.addUB(v.value != 0);
    break;
  }
  case WellDefined:
    (void)s.getAndAddPoisonUB(*args[0], true);
    break;
  case Align: {
    // assume(ptr, align)
    const auto &vptr = s.getAndAddPoisonUB(*args[0]);
    if (auto align = dynamic_cast<IntConst *>(args[1])) {
      Pointer ptr(s.getMemory(), vptr.value);
      s.addUB(ptr.isAligned(*align->getInt()));
    } else {
      // TODO: add support for non-constant align
      s.addUB(expr());
    }
    break;
  }
  case NonNull: {
    // assume(ptr)
    const auto &vptr = s.getAndAddPoisonUB(*args[0]);
    Pointer ptr(s.getMemory(), vptr.value);
    s.addUB(!ptr.isNull());
    break;
  }
  }
  return {};
}

expr Assume::getTypeConstraints(const Function &f) const {
  switch (kind) {
  case WellDefined:
    return true;
  case AndNonPoison:
    return args[0]->getType().enforceIntType();
  case Align:
    return args[0]->getType().enforcePtrType() &&
           args[1]->getType().enforceIntType();
  case NonNull:
    return args[0]->getType().enforcePtrType();
  }
  UNREACHABLE();
}

unique_ptr<Instr> Assume::dup(Function &f, const string &suffix) const {
  return make_unique<Assume>(vector<Value *>(args), kind);
}


AssumeVal::AssumeVal(Type &type, string &&name, Value &val,
                     vector<Value *> &&args0, Kind kind)
    : Instr(type, std::move(name)), val(&val), args(std::move(args0)),
      kind(kind) {
  switch (kind) {
  case Align:
    assert(args.size() == 1);
    break;
  case NonNull:
    assert(args.empty());
    break;
  case Range:
    assert((args.size() & 1) == 0);
    break;
  }
}

vector<Value*> AssumeVal::operands() const {
  auto ret = args;
  ret.emplace_back(val);
  return ret;
}

bool AssumeVal::propagatesPoison() const {
  return true;
}

bool AssumeVal::hasSideEffects() const {
  return false;
}

void AssumeVal::rauw(const Value &what, Value &with) {
  RAUW(val);
  for (auto &arg: args)
    RAUW(arg);
}

void AssumeVal::print(ostream &os) const {
  const char *str = nullptr;
  switch (kind) {
  case Align:   str = "align "; break;
  case NonNull: str = "nonnull "; break;
  case Range:   str = "range "; break;
  }

  os << getName() << " = !" << str << *val;

  for (auto &arg: args) {
    os << ", " << *arg;
  }
}

StateValue AssumeVal::toSMT(State &s) const {
  auto &v = s[*val];

  expr np;
  switch (kind) {
  case Align:
    uint64_t n;
    ENSURE(s[*args[0]].value.isUInt(n));
    np = Pointer(s.getMemory(), expr(v.value)).isAligned(n);
    break;

  case NonNull:
    np = !Pointer(s.getMemory(), expr(v.value)).isNull();
    break;

  case Range: { // val in [l1, h1) U ... U [ln, hn) (signed)
    OrExpr inrange;
    for (unsigned i = 0, e = args.size(); i != e; i += 2) {
      auto &lb = s[*args[i]].value;
      auto &hb = s[*args[i+1]].value;
      auto l = v.value.sge(lb);
      auto h = v.value.slt(hb);

      if (lb.sgt(hb).isTrue()) { // wrapping interval
        inrange.add(std::move(l));
        inrange.add(std::move(h));
      } else {
        inrange.add(l && h);
      }
    }
    np = std::move(inrange)();
    break;
  }
  }
  return { expr(v.value), v.non_poison && np };
}

expr AssumeVal::getTypeConstraints(const Function &f) const {
  expr e = true;
  switch (kind) {
  case Align:
    e = args[0]->getType().isIntType();
    break;
  case NonNull:
    break;
  case Range:
    for (auto &arg : args) {
      e &= arg->getType() == getType();
    }
    break;
  }
  return getType() == val->getType() && e;
}

unique_ptr<Instr> AssumeVal::dup(Function &f, const string &suffix) const {
  return make_unique<AssumeVal>(getType(), getName() + suffix, *val,
                                vector<Value*>(args), kind);
}


bool MemInstr::hasSideEffects() const {
  return true;
}

MemInstr::ByteAccessInfo MemInstr::ByteAccessInfo::intOnly(unsigned bytesz) {
  ByteAccessInfo info;
  info.byteSize = bytesz;
  info.hasIntByteAccess = true;
  return info;
}

MemInstr::ByteAccessInfo MemInstr::ByteAccessInfo::anyType(unsigned bytesz) {
  ByteAccessInfo info;
  info.byteSize = bytesz;
  return info;
}

MemInstr::ByteAccessInfo
MemInstr::ByteAccessInfo::get(const Type &t, bool store, unsigned align) {
  bool ptr_access = hasPtr(t);
  ByteAccessInfo info;
  info.hasIntByteAccess = t.enforcePtrOrVectorType().isFalse();
  info.doesPtrStore     = ptr_access && store;
  info.doesPtrLoad      = ptr_access && !store;
  info.byteSize         = gcd(align, getCommonAccessSize(t));
  return info;
}

MemInstr::ByteAccessInfo MemInstr::ByteAccessInfo::full(unsigned byteSize) {
  return { true, true, true, true, byteSize };
}


DEFINE_AS_RETZERO(Alloc, getMaxAccessSize);
DEFINE_AS_RETZERO(Alloc, getMaxGEPOffset);
DEFINE_AS_EMPTYACCESS(Alloc);

pair<uint64_t, uint64_t> Alloc::getMaxAllocSize() const {
  if (auto bytes = getInt(*size)) {
    if (*bytes && mul) {
      if (auto n = getInt(*mul))
        return { *n * abs(*bytes), align };
      return { UINT64_MAX, align };
    }
    return { *bytes, align };
  }
  return { UINT64_MAX, align };
}

vector<Value*> Alloc::operands() const {
  if (mul)
    return { size, mul };
  return { size };
}

bool Alloc::propagatesPoison() const {
  return true;
}

void Alloc::rauw(const Value &what, Value &with) {
  RAUW(size);
  RAUW(mul);
}

void Alloc::print(ostream &os) const {
  os << getName() << " = alloca " << *size;
  if (mul)
    os << " x " << *mul;
  os << ", align " << align;
  if (initially_dead)
    os << ", dead";
}

StateValue Alloc::toSMT(State &s) const {
  auto sz = s.getAndAddPoisonUB(*size, true).value;

  if (mul) {
    auto &mul_e = s.getAndAddPoisonUB(*mul, true).value;

    if (sz.bits() > bits_size_t)
      s.addUB(mul_e == 0 || sz.extract(sz.bits()-1, bits_size_t) == 0);
    sz = sz.zextOrTrunc(bits_size_t);

    if (mul_e.bits() > bits_size_t)
      s.addUB(mul_e.extract(mul_e.bits()-1, bits_size_t) == 0);
    auto m = mul_e.zextOrTrunc(bits_size_t);

    s.addUB(sz.mul_no_uoverflow(m));
    sz = sz * m;
  }

  expr ptr = s.getMemory().alloc(sz, align, Memory::STACK, true, true).first;
  if (initially_dead)
    s.getMemory().free(ptr, true);
  return { std::move(ptr), true };
}

expr Alloc::getTypeConstraints(const Function &f) const {
  return Value::getTypeConstraints() &&
         getType().enforcePtrType() &&
         size->getType().enforceIntType();
}

unique_ptr<Instr> Alloc::dup(Function &f, const string &suffix) const {
  auto a = make_unique<Alloc>(getType(), getName() + suffix, *size, mul, align);
  if (initially_dead)
    a->markAsInitiallyDead();
  return a;
}


DEFINE_AS_RETZEROALIGN(StartLifetime, getMaxAllocSize);
DEFINE_AS_RETZERO(StartLifetime, getMaxAccessSize);
DEFINE_AS_RETZERO(StartLifetime, getMaxGEPOffset);
DEFINE_AS_EMPTYACCESS(StartLifetime);

vector<Value*> StartLifetime::operands() const {
  return { ptr };
}

bool StartLifetime::propagatesPoison() const {
  return false;
}

void StartLifetime::rauw(const Value &what, Value &with) {
  RAUW(ptr);
}

void StartLifetime::print(ostream &os) const {
  os << "start_lifetime " << *ptr;
}

StateValue StartLifetime::toSMT(State &s) const {
  auto &p = s.getWellDefinedPtr(*ptr);
  s.getMemory().startLifetime(p);
  return {};
}

expr StartLifetime::getTypeConstraints(const Function &f) const {
  return ptr->getType().enforcePtrType();
}

unique_ptr<Instr> StartLifetime::dup(Function &f, const string &suffix) const {
  return make_unique<StartLifetime>(*ptr);
}


DEFINE_AS_RETZEROALIGN(EndLifetime, getMaxAllocSize);
DEFINE_AS_RETZERO(EndLifetime, getMaxAccessSize);
DEFINE_AS_RETZERO(EndLifetime, getMaxGEPOffset);
DEFINE_AS_EMPTYACCESS(EndLifetime);

vector<Value*> EndLifetime::operands() const {
  return { ptr };
}

bool EndLifetime::propagatesPoison() const {
  return false;
}

void EndLifetime::rauw(const Value &what, Value &with) {
  RAUW(ptr);
}

void EndLifetime::print(ostream &os) const {
  os << "end_lifetime " << *ptr;
}

StateValue EndLifetime::toSMT(State &s) const {
  auto &p = s.getWellDefinedPtr(*ptr);
  s.getMemory().free(p, true);
  return {};
}

expr EndLifetime::getTypeConstraints(const Function &f) const {
  return ptr->getType().enforcePtrType();
}

unique_ptr<Instr> EndLifetime::dup(Function &f, const string &suffix) const {
  return make_unique<EndLifetime>(*ptr);
}


void GEP::addIdx(uint64_t obj_size, Value &idx) {
  idxs.emplace_back(obj_size, &idx);
}

DEFINE_AS_RETZEROALIGN(GEP, getMaxAllocSize);
DEFINE_AS_RETZERO(GEP, getMaxAccessSize);
DEFINE_AS_EMPTYACCESS(GEP);

static unsigned off_used_bits(const Value &v) {
  if (auto c = isCast(ConversionOp::SExt, v))
    return off_used_bits(c->getValue());

  if (auto ty = dynamic_cast<IntType*>(&v.getType()))
    return min(ty->bits(), 64u);

  return 64;
}

uint64_t GEP::getMaxGEPOffset() const {
  uint64_t off = 0;
  for (auto &[mul, v] : getIdxs()) {
    if (mul == 0)
      continue;
    if (mul >= INT64_MAX)
      return UINT64_MAX;

    if (auto n = getInt(*v)) {
      off = add_saturate(off, abs((int64_t)mul * *n));
      continue;
    }

    off = add_saturate(off,
                       mul_saturate(mul,
                                    UINT64_MAX >> (64 - off_used_bits(*v))));
  }
  return off;
}

vector<Value*> GEP::operands() const {
  vector<Value*> v = { ptr };
  for (auto &[sz, idx] : idxs) {
    v.emplace_back(idx);
  }
  return v;
}

bool GEP::propagatesPoison() const {
  return true;
}

bool GEP::hasSideEffects() const {
  return false;
}

void GEP::rauw(const Value &what, Value &with) {
  RAUW(ptr);
  for (auto &[sz, idx] : idxs) {
    RAUW(idx);
  }
}

void GEP::print(ostream &os) const {
  os << getName() << " = gep ";
  if (inbounds)
    os << "inbounds ";
  os << *ptr;

  for (auto &[sz, idx] : idxs) {
    os << ", " << sz << " x " << *idx;
  }
}

StateValue GEP::toSMT(State &s) const {
  auto scalar = [&](const StateValue &ptrval,
                    vector<pair<uint64_t, StateValue>> &offsets) -> StateValue {
    Pointer ptr(s.getMemory(), ptrval.value);
    AndExpr non_poison(ptrval.non_poison);

    if (inbounds)
      non_poison.add(ptr.inbounds(true));

    for (auto &[sz, idx] : offsets) {
      auto &[v, np] = idx;
      auto multiplier = expr::mkUInt(sz, bits_for_offset);
      auto val = v.sextOrTrunc(bits_for_offset);
      auto inc = multiplier * val;

      if (inbounds) {
        if (sz != 0)
          non_poison.add(val.sextOrTrunc(v.bits()) == v);
        non_poison.add(multiplier.mul_no_soverflow(val));
        non_poison.add(ptr.addNoOverflow(inc));
      }

#ifndef NDEBUG
      int64_t n;
      if (inc.isInt(n))
        assert(ilog2_ceil(abs(n), true) <= bits_for_offset);
#endif

      ptr += inc;
      non_poison.add(np);

      if (inbounds)
        non_poison.add(ptr.inbounds());
    }
    return { ptr.release(), non_poison() };
  };

  if (auto aty = getType().getAsAggregateType()) {
    vector<StateValue> vals;
    auto &ptrval = s[*ptr];
    bool ptr_isvect = ptr->getType().isVectorType();

    for (unsigned i = 0, e = aty->numElementsConst(); i != e; ++i) {
      vector<pair<uint64_t, StateValue>> offsets;
      for (auto &[sz, idx] : idxs) {
        if (auto idx_aty = idx->getType().getAsAggregateType())
          offsets.emplace_back(sz, idx_aty->extract(s[*idx], i));
        else
          offsets.emplace_back(sz, s[*idx]);
      }
      vals.emplace_back(scalar(ptr_isvect ? aty->extract(ptrval, i) :
                               (i == 0 ? ptrval : s[*ptr]), offsets));
    }
    return getType().getAsAggregateType()->aggregateVals(vals);
  }
  vector<pair<uint64_t, StateValue>> offsets;
  for (auto &[sz, idx] : idxs)
    offsets.emplace_back(sz, s[*idx]);
  return scalar(s[*ptr], offsets);
}

expr GEP::getTypeConstraints(const Function &f) const {
  auto c = Value::getTypeConstraints() &&
           getType().enforceVectorTypeIff(ptr->getType()) &&
           getType().enforcePtrOrVectorType();
  for (auto &[sz, idx] : idxs) {
    // It is allowed to have non-vector idx with vector pointer operand
    c &= idx->getType().enforceIntOrVectorType() &&
          getType().enforceVectorTypeIff(idx->getType());
  }
  return c;
}

unique_ptr<Instr> GEP::dup(Function &f, const string &suffix) const {
  auto dup = make_unique<GEP>(getType(), getName() + suffix, *ptr, inbounds);
  for (auto &[sz, idx] : idxs) {
    dup->addIdx(sz, *idx);
  }
  return dup;
}


DEFINE_AS_RETZEROALIGN(Load, getMaxAllocSize);
DEFINE_AS_RETZERO(Load, getMaxGEPOffset);

uint64_t Load::getMaxAccessSize() const {
  return Memory::getStoreByteSize(getType());
}

MemInstr::ByteAccessInfo Load::getByteAccessInfo() const {
  return ByteAccessInfo::get(getType(), false, align);
}

vector<Value*> Load::operands() const {
  return { ptr };
}

bool Load::propagatesPoison() const {
  return true;
}

void Load::rauw(const Value &what, Value &with) {
  RAUW(ptr);
}

void Load::print(ostream &os) const {
  os << getName() << " = load " << getType() << ", " << *ptr
     << ", align " << align;
}

StateValue Load::toSMT(State &s) const {
  auto &p = s.getWellDefinedPtr(*ptr);
  check_can_load(s, p);
  auto [sv, ub] = s.getMemory().load(p, getType(), align);
  s.addUB(std::move(ub));
  return sv;
}

expr Load::getTypeConstraints(const Function &f) const {
  return Value::getTypeConstraints() &&
         ptr->getType().enforcePtrType();
}

unique_ptr<Instr> Load::dup(Function &f, const string &suffix) const {
  return make_unique<Load>(getType(), getName() + suffix, *ptr, align);
}


DEFINE_AS_RETZEROALIGN(Store, getMaxAllocSize);
DEFINE_AS_RETZERO(Store, getMaxGEPOffset);

uint64_t Store::getMaxAccessSize() const {
  return Memory::getStoreByteSize(val->getType());
}

MemInstr::ByteAccessInfo Store::getByteAccessInfo() const {
  return ByteAccessInfo::get(val->getType(), true, align);
}

vector<Value*> Store::operands() const {
  return { val, ptr };
}

bool Store::propagatesPoison() const {
  return false;
}

void Store::rauw(const Value &what, Value &with) {
  RAUW(val);
  RAUW(ptr);
}

void Store::print(ostream &os) const {
  os << "store " << *val << ", " << *ptr << ", align " << align;
}

StateValue Store::toSMT(State &s) const {
  // skip large initializers. FIXME: this should be moved to memory so it can
  // fold subsequent trivial loads
  if (s.isInitializationPhase() &&
      Memory::getStoreByteSize(val->getType()) / (bits_byte / 8) > 128) {
    s.doesApproximation("Large constant initializer removed");
    return {};
  }

  auto &p = s.getWellDefinedPtr(*ptr);
  check_can_store(s, p);
  auto &v = s[*val];
  s.getMemory().store(p, v, val->getType(), align, s.getUndefVars());
  return {};
}

expr Store::getTypeConstraints(const Function &f) const {
  return ptr->getType().enforcePtrType();
}

unique_ptr<Instr> Store::dup(Function &f, const string &suffix) const {
  return make_unique<Store>(*ptr, *val, align);
}


DEFINE_AS_RETZEROALIGN(Memset, getMaxAllocSize);
DEFINE_AS_RETZERO(Memset, getMaxGEPOffset);

uint64_t Memset::getMaxAccessSize() const {
  return getIntOr(*bytes, UINT64_MAX);
}

MemInstr::ByteAccessInfo Memset::getByteAccessInfo() const {
  unsigned byteSize = 1;
  if (auto bs = getInt(*bytes))
    byteSize = gcd(align, *bs);
  return ByteAccessInfo::intOnly(byteSize);
}

vector<Value*> Memset::operands() const {
  return { ptr, val, bytes };
}

bool Memset::propagatesPoison() const {
  return false;
}

void Memset::rauw(const Value &what, Value &with) {
  RAUW(ptr);
  RAUW(val);
  RAUW(bytes);
}

void Memset::print(ostream &os) const {
  os << "memset " << *ptr << " align " << align << ", " << *val
     << ", " << *bytes;
}

StateValue Memset::toSMT(State &s) const {
  auto &vbytes = s.getAndAddPoisonUB(*bytes, true).value;

  uint64_t n;
  expr vptr;
  if (vbytes.isUInt(n) && n > 0) {
    vptr = s.getWellDefinedPtr(*ptr);
  } else {
    auto &sv_ptr = s[*ptr];
    auto &sv_ptr2 = s[*ptr];
    // can't be poison even if bytes=0 as address must be aligned regardless
    s.addUB(sv_ptr.non_poison);
    s.addUB((vbytes != 0).implies(sv_ptr.value == sv_ptr2.value));
    vptr = sv_ptr.value;
  }
  check_can_store(s, vptr);
  s.getMemory().memset(vptr, s[*val].zextOrTrunc(8), vbytes, align,
                       s.getUndefVars());
  return {};
}

expr Memset::getTypeConstraints(const Function &f) const {
  return ptr->getType().enforcePtrType() &&
         val->getType().enforceIntType() &&
         bytes->getType().enforceIntType();
}

unique_ptr<Instr> Memset::dup(Function &f, const string &suffix) const {
  return make_unique<Memset>(*ptr, *val, *bytes, align);
}


DEFINE_AS_RETZEROALIGN(MemsetPattern, getMaxAllocSize);
DEFINE_AS_RETZERO(MemsetPattern, getMaxGEPOffset);

MemsetPattern::MemsetPattern(Value &ptr, Value &pattern, Value &bytes,
                             unsigned pattern_length)
  : MemInstr(Type::voidTy, "memset_pattern" + to_string(pattern_length)),
    ptr(&ptr), pattern(&pattern), bytes(&bytes),
    pattern_length(pattern_length) {}

uint64_t MemsetPattern::getMaxAccessSize() const {
  return getIntOr(*bytes, UINT64_MAX);
}

MemInstr::ByteAccessInfo MemsetPattern::getByteAccessInfo() const {
  unsigned byteSize = 1;
  if (auto bs = getInt(*bytes))
    byteSize = *bs;
  return ByteAccessInfo::intOnly(byteSize);
}

vector<Value*> MemsetPattern::operands() const {
  return { ptr, pattern, bytes };
}

bool MemsetPattern::propagatesPoison() const {
  return false;
}

void MemsetPattern::rauw(const Value &what, Value &with) {
  RAUW(ptr);
  RAUW(pattern);
  RAUW(bytes);
}

void MemsetPattern::print(ostream &os) const {
  os << getName() << ' ' << *ptr << ", " << *pattern << ", " << *bytes;
}

StateValue MemsetPattern::toSMT(State &s) const {
  auto &vptr = s.getWellDefinedPtr(*ptr);
  auto &vpattern = s.getAndAddPoisonUB(*pattern, false).value;
  auto &vbytes = s.getAndAddPoisonUB(*bytes, true).value;
  check_can_store(s, vptr);
  check_can_load(s, vpattern);
  s.getMemory().memset_pattern(vptr, vpattern, vbytes, pattern_length);
  return {};
}

expr MemsetPattern::getTypeConstraints(const Function &f) const {
  return ptr->getType().enforcePtrType() &&
         pattern->getType().enforcePtrType() &&
         bytes->getType().enforceIntType();
}

unique_ptr<Instr> MemsetPattern::dup(Function &f, const string &suffix) const {
  return make_unique<MemsetPattern>(*ptr, *pattern, *bytes, pattern_length);
}


DEFINE_AS_RETZEROALIGN(FillPoison, getMaxAllocSize);
DEFINE_AS_RETZERO(FillPoison, getMaxGEPOffset);

uint64_t FillPoison::getMaxAccessSize() const {
  return getGlobalVarSize(ptr);
}

MemInstr::ByteAccessInfo FillPoison::getByteAccessInfo() const {
  return ByteAccessInfo::intOnly(1);
}

vector<Value*> FillPoison::operands() const {
  return { ptr };
}

bool FillPoison::propagatesPoison() const {
  return true;
}

void FillPoison::rauw(const Value &what, Value &with) {
  RAUW(ptr);
}

void FillPoison::print(ostream &os) const {
  os << "fillpoison " << *ptr;
}

StateValue FillPoison::toSMT(State &s) const {
  auto &vptr = s.getWellDefinedPtr(*ptr);
  Memory &m = s.getMemory();
  m.fillPoison(Pointer(m, vptr).getBid());
  return {};
}

expr FillPoison::getTypeConstraints(const Function &f) const {
  return ptr->getType().enforcePtrType();
}

unique_ptr<Instr> FillPoison::dup(Function &f, const string &suffix) const {
  return make_unique<FillPoison>(*ptr);
}


DEFINE_AS_RETZEROALIGN(Memcpy, getMaxAllocSize);
DEFINE_AS_RETZERO(Memcpy, getMaxGEPOffset);

uint64_t Memcpy::getMaxAccessSize() const {
  return getIntOr(*bytes, UINT64_MAX);
}

MemInstr::ByteAccessInfo Memcpy::getByteAccessInfo() const {
#if 0
  if (auto bytes = get_int(i->getBytes()))
    byteSize = gcd(gcd(i->getSrcAlign(), i->getDstAlign()), *bytes);
#endif
  // FIXME: memcpy doesn't have multi-byte support
  // Memcpy does not have sub-byte access, unless the sub-byte type appears
  // at other instructions
  auto info = ByteAccessInfo::full(1);
  info.observesAddresses = false;
  return info;
}

vector<Value*> Memcpy::operands() const {
  return { dst, src, bytes };
}

bool Memcpy::propagatesPoison() const {
  return false;
}

void Memcpy::rauw(const Value &what, Value &with) {
  RAUW(dst);
  RAUW(src);
  RAUW(bytes);
}

void Memcpy::print(ostream &os) const {
  os << (move ? "memmove " : "memcpy ") << *dst  << " align " << align_dst
     << ", " << *src << " align " << align_src << ", " << *bytes;
}

StateValue Memcpy::toSMT(State &s) const {
  auto &vbytes = s.getAndAddPoisonUB(*bytes, true).value;

  uint64_t n;
  expr vsrc, vdst;
  if (align_dst || (vbytes.isUInt(n) && n > 0)) {
    vdst = s.getWellDefinedPtr(*dst);
  } else {
    auto &sv_dst = s[*dst];
    auto &sv_dst2 = s[*dst];
    s.addUB((vbytes != 0).implies(
              sv_dst.non_poison && sv_dst.value == sv_dst2.value));
    vdst = sv_dst.value;
  }

  if (align_src || (vbytes.isUInt(n) && n > 0)) {
    vsrc = s.getWellDefinedPtr(*src);
  } else {
    auto &sv_src = s[*src];
    auto &sv_src2 = s[*src];
    s.addUB((vbytes != 0).implies(
               sv_src.non_poison && sv_src.value == sv_src2.value));
    vsrc = sv_src.value;
  }

  if (vbytes.bits() > bits_size_t)
    s.addUB(
      vbytes.ule(expr::IntUMax(bits_size_t).zext(vbytes.bits() - bits_size_t)));

  check_can_load(s, vsrc);
  check_can_store(s, vdst);
  s.getMemory().memcpy(vdst, vsrc, vbytes, align_dst, align_src, move);
  return {};
}

expr Memcpy::getTypeConstraints(const Function &f) const {
  return dst->getType().enforcePtrType() &&
         dst->getType().enforcePtrType() &&
         bytes->getType().enforceIntType();
}

unique_ptr<Instr> Memcpy::dup(Function &f, const string &suffix) const {
  return make_unique<Memcpy>(*dst, *src, *bytes, align_dst, align_src, move);
}



DEFINE_AS_RETZEROALIGN(Memcmp, getMaxAllocSize);
DEFINE_AS_RETZERO(Memcmp, getMaxGEPOffset);

uint64_t Memcmp::getMaxAccessSize() const {
  return getIntOr(*num, UINT64_MAX);
}

MemInstr::ByteAccessInfo Memcmp::getByteAccessInfo() const {
  auto info = ByteAccessInfo::anyType(1);
  info.observesAddresses = true;
  return info;
}

vector<Value*> Memcmp::operands() const {
  return { ptr1, ptr2, num };
}

bool Memcmp::propagatesPoison() const {
  return false;
}

void Memcmp::rauw(const Value &what, Value &with) {
  RAUW(ptr1);
  RAUW(ptr2);
  RAUW(num);
}

void Memcmp::print(ostream &os) const {
  os << getName() << " = " << (is_bcmp ? "bcmp " : "memcmp ") << *ptr1
     << ", " << *ptr2 << ", " << *num;
}

StateValue Memcmp::toSMT(State &s) const {
  auto &[vptr1, np1] = s[*ptr1];
  auto &[vptr2, np2] = s[*ptr2];
  auto &vnum = s.getAndAddPoisonUB(*num).value;
  s.addUB((vnum != 0).implies(np1 && np2));

  check_can_load(s, vptr1);
  check_can_load(s, vptr2);

  Pointer p1(s.getMemory(), vptr1), p2(s.getMemory(), vptr2);
  // memcmp can be optimized to load & icmps, and it requires this
  // dereferenceability check of vnum.
  s.addUB(p1.isDereferenceable(vnum, 1, false));
  s.addUB(p2.isDereferenceable(vnum, 1, false));

  expr zero = expr::mkUInt(0, 32);

  expr result_var, result_var_neg;
  if (is_bcmp) {
    result_var = s.getFreshNondetVar("bcmp_nonzero", zero);
    s.addPre(result_var != zero);
  } else {
    auto z31 = expr::mkUInt(0, 31);
    result_var = s.getFreshNondetVar("memcmp_nonzero", z31);
    s.addPre(result_var != z31);
    result_var = expr::mkUInt(0, 1).concat(result_var);

    result_var_neg = s.getFreshNondetVar("memcmp", z31);
    result_var_neg = expr::mkUInt(1, 1).concat(result_var_neg);
  }

  auto ith_exec =
      [&, this](unsigned i, bool is_last) -> tuple<expr, expr, AndExpr, expr> {
    assert(bits_byte == 8); // TODO: remove constraint
    auto val1 = s.getMemory().raw_load(p1 + i);
    auto val2 = s.getMemory().raw_load(p2 + i);
    expr is_ptr1 = val1.isPtr();
    expr is_ptr2 = val2.isPtr();

    expr result_neq;
    if (is_bcmp) {
      result_neq = result_var;
    } else {
      expr pos
        = mkIf_fold(is_ptr1,
                    val1.ptr().getAddress().uge(val2.ptr().getAddress()),
                    val1.nonptrValue().uge(val2.nonptrValue()));
      result_neq = expr::mkIf(pos, result_var, result_var_neg);
    }

    // allow null <-> 0 comparison
    expr val_eq =
      (is_ptr1 == is_ptr2 &&
       mkIf_fold(is_ptr1,
                 val1.ptr().getAddress() == val2.ptr().getAddress(),
                 val1.nonptrValue() == val2.nonptrValue())) ||
      (val1.isZero() && val2.isZero());

    expr np
      = (is_ptr1 == is_ptr2 || val1.isZero() || val2.isZero()) &&
        !val1.isPoison() && !val2.isPoison();

    return { expr::mkIf(val_eq, zero, result_neq),
             std::move(np), {},
             val_eq && vnum.uge(i + 2) };
  };
  auto [val, np, ub]
    = LoopLikeFunctionApproximator(ith_exec).encode(s, memcmp_unroll_cnt);
  return { expr::mkIf(vnum == 0, zero, std::move(val)), (vnum != 0).implies(np) };
}

expr Memcmp::getTypeConstraints(const Function &f) const {
  return ptr1->getType().enforcePtrType() &&
         ptr2->getType().enforcePtrType() &&
         num->getType().enforceIntType();
}

unique_ptr<Instr> Memcmp::dup(Function &f, const string &suffix) const {
  return make_unique<Memcmp>(getType(), getName() + suffix, *ptr1, *ptr2, *num,
                             is_bcmp);
}


DEFINE_AS_RETZEROALIGN(Strlen, getMaxAllocSize);
DEFINE_AS_RETZERO(Strlen, getMaxGEPOffset);

uint64_t Strlen::getMaxAccessSize() const {
  return getGlobalVarSize(ptr);
}

MemInstr::ByteAccessInfo Strlen::getByteAccessInfo() const {
  return ByteAccessInfo::intOnly(1); /* strlen raises UB on ptr bytes */
}

vector<Value*> Strlen::operands() const {
  return { ptr };
}

bool Strlen::propagatesPoison() const {
  return true;
}

void Strlen::rauw(const Value &what, Value &with) {
  RAUW(ptr);
}

void Strlen::print(ostream &os) const {
  os << getName() << " = strlen " << *ptr;
}

StateValue Strlen::toSMT(State &s) const {
  auto &eptr = s.getWellDefinedPtr(*ptr);
  check_can_load(s, eptr);

  Pointer p(s.getMemory(), eptr);
  Type &ty = getType();

  auto ith_exec =
      [&s, &p, &ty](unsigned i, bool _) -> tuple<expr, expr, AndExpr, expr> {
    AndExpr ub;
    auto [val, ub_load] = s.getMemory().load((p + i)(), IntType("i8", 8), 1);
    ub.add(std::move(ub_load));
    ub.add(std::move(val.non_poison));
    return { expr::mkUInt(i, ty.bits()), true, std::move(ub), val.value != 0 };
  };
  auto [val, _, ub]
    = LoopLikeFunctionApproximator(ith_exec).encode(s, strlen_unroll_cnt);
  s.addUB(std::move(ub));
  return { std::move(val), true };
}

expr Strlen::getTypeConstraints(const Function &f) const {
  return Value::getTypeConstraints() &&
         ptr->getType().enforcePtrType() &&
         getType().enforceIntType();
}

unique_ptr<Instr> Strlen::dup(Function &f, const string &suffix) const {
  return make_unique<Strlen>(getType(), getName() + suffix, *ptr);
}


vector<Value*> VaStart::operands() const {
  return { ptr };
}

bool VaStart::propagatesPoison() const {
  return true;
}

bool VaStart::hasSideEffects() const {
  return true;
}

void VaStart::rauw(const Value &what, Value &with) {
  RAUW(ptr);
}

void VaStart::print(ostream &os) const {
  os << "call void @llvm.va_start(" << *ptr << ')';
}

StateValue VaStart::toSMT(State &s) const {
  s.addUB(expr(s.getFn().isVarArgs()));

  auto &data  = s.getVarArgsData();
  auto &raw_p = s.getWellDefinedPtr(*ptr);

  expr zero     = expr::mkUInt(0, VARARG_BITS);
  expr num_args = expr::mkVar("num_va_args", VARARG_BITS);

  // just in case there's already a pointer there
  OrExpr matched_one;
  for (auto &[ptr, entry] : data) {
    // FIXME. if entry.alive => memory leak (though not UB). detect this
    expr eq = ptr == raw_p;
    entry.alive      |= eq;
    entry.next_arg    = expr::mkIf(eq, zero, entry.next_arg);
    entry.num_args    = expr::mkIf(eq, num_args, entry.num_args);
    entry.is_va_start = expr::mkIf(eq, true, entry.is_va_start);
    matched_one.add(std::move(eq));
  }

  Pointer ptr(s.getMemory(), raw_p);
  s.addUB(ptr.isBlockAlive());
  s.addUB(ptr.blockSize().uge(4)); // FIXME: this is target dependent

  // alive, next_arg, num_args, is_va_start, active
  data.try_emplace(raw_p, expr(true), std::move(zero), std::move(num_args),
                   expr(true), !matched_one());

  return {};
}

expr VaStart::getTypeConstraints(const Function &f) const {
  return ptr->getType().enforcePtrType();
}

unique_ptr<Instr> VaStart::dup(Function &f, const string &suffix) const {
  return make_unique<VaStart>(*ptr);
}


vector<Value*> VaEnd::operands() const {
  return { ptr };
}

bool VaEnd::propagatesPoison() const {
  return true;
}

bool VaEnd::hasSideEffects() const {
  return true;
}

void VaEnd::rauw(const Value &what, Value &with) {
  RAUW(ptr);
}

void VaEnd::print(ostream &os) const {
  os << "call void @llvm.va_end(" << *ptr << ')';
}

template <typename D>
static void ensure_varargs_ptr(D &data, State &s, const expr &arg_ptr) {
  OrExpr matched_one;
  for (auto &[ptr, entry] : data) {
    matched_one.add(ptr == arg_ptr);
  }

  expr matched = matched_one();
  if (matched.isTrue())
    return;

  // Insert a new entry in case there was none before.
  // This might be a ptr passed as argument (va_start in the callee).
  s.addUB(matched || !Pointer(s.getMemory(), arg_ptr).isLocal());

  expr zero = expr::mkUInt(0, VARARG_BITS);
  ENSURE(data.try_emplace(arg_ptr,
                          expr::mkUF("vararg_alive", { arg_ptr }, false),
                          expr(zero), // = next_arg
                          expr::mkUF("vararg_num_args", { arg_ptr }, zero),
                          expr(false), // = is_va_start
                          !matched).second);
}

StateValue VaEnd::toSMT(State &s) const {
  auto &data  = s.getVarArgsData();
  auto &raw_p = s.getWellDefinedPtr(*ptr);

  s.addUB(Pointer(s.getMemory(), raw_p).isBlockAlive());

  ensure_varargs_ptr(data, s, raw_p);

  for (auto &[ptr, entry] : data) {
    expr eq = ptr == raw_p;
    s.addUB((eq && entry.active).implies(entry.alive));
    entry.alive &= !eq;
  }
  return {};
}

expr VaEnd::getTypeConstraints(const Function &f) const {
  return ptr->getType().enforcePtrType();
}

unique_ptr<Instr> VaEnd::dup(Function &f, const string &suffix) const {
  return make_unique<VaEnd>(*ptr);
}


vector<Value*> VaCopy::operands() const {
  return { dst, src };
}

bool VaCopy::propagatesPoison() const {
  return true;
}

bool VaCopy::hasSideEffects() const {
  return true;
}

void VaCopy::rauw(const Value &what, Value &with) {
  RAUW(dst);
  RAUW(src);
}

void VaCopy::print(ostream &os) const {
  os << "call void @llvm.va_copy(" << *dst << ", " << *src << ')';
}

StateValue VaCopy::toSMT(State &s) const {
  auto &data = s.getVarArgsData();
  auto &dst_raw = s.getWellDefinedPtr(*dst);
  auto &src_raw = s.getWellDefinedPtr(*src);
  Pointer dst(s.getMemory(), dst_raw);
  Pointer src(s.getMemory(), src_raw);

  s.addUB(dst.isBlockAlive());
  s.addUB(src.isBlockAlive());
  s.addUB(dst.blockSize() == src.blockSize());

  ensure_varargs_ptr(data, s, src_raw);

  DisjointExpr<expr> next_arg, num_args, is_va_start;
  for (auto &[ptr, entry] : data) {
    expr select = entry.active && ptr == src_raw;
    s.addUB(select.implies(entry.alive));

    next_arg.add(entry.next_arg, select);
    num_args.add(entry.num_args, select);
    is_va_start.add(entry.is_va_start, std::move(select));

    // kill aliases
    entry.active &= ptr != dst_raw;
  }

  // FIXME: dst should be empty or we have a mem leak
  // alive, next_arg, num_args, is_va_start, active
  data[dst_raw] = { true, *std::move(next_arg)(), *std::move(num_args)(),
                    *std::move(is_va_start)(), true };

  return {};
}

expr VaCopy::getTypeConstraints(const Function &f) const {
  return dst->getType().enforcePtrType() &&
         src->getType().enforcePtrType();
}

unique_ptr<Instr> VaCopy::dup(Function &f, const string &suffix) const {
  return make_unique<VaCopy>(*dst, *src);
}


vector<Value*> VaArg::operands() const {
  return { ptr };
}

bool VaArg::propagatesPoison() const {
  return true;
}

bool VaArg::hasSideEffects() const {
  return true;
}

void VaArg::rauw(const Value &what, Value &with) {
  RAUW(ptr);
}

void VaArg::print(ostream &os) const {
  os << getName() << " = va_arg " << *ptr << ", " << getType();
}

StateValue VaArg::toSMT(State &s) const {
  auto &data  = s.getVarArgsData();
  auto &raw_p = s.getWellDefinedPtr(*ptr);

  s.addUB(Pointer(s.getMemory(), raw_p).isBlockAlive());

  ensure_varargs_ptr(data, s, raw_p);

  DisjointExpr<StateValue> ret(StateValue{});
  expr value_kind = getType().getDummyValue(false).value;
  expr one = expr::mkUInt(1, VARARG_BITS);

  for (auto &[ptr, entry] : data) {
    string type = getType().toString();
    string arg_name = "va_arg_" + type;
    string arg_in_name = "va_arg_in_" + type;
    StateValue val = {
      expr::mkIf(entry.is_va_start,
                 expr::mkUF(arg_name.c_str(), { entry.next_arg }, value_kind),
                 expr::mkUF(arg_in_name.c_str(), { ptr, entry.next_arg },
                            value_kind)),
      expr::mkIf(entry.is_va_start,
                 expr::mkUF("va_arg_np", { entry.next_arg }, true),
                 expr::mkUF("va_arg_np_in", { ptr, entry.next_arg }, true))
    };
    expr eq = ptr == raw_p;
    expr select = entry.active && eq;
    ret.add(std::move(val), select);

    expr next_arg = entry.next_arg + one;
    s.addUB(select.implies(entry.alive && entry.num_args.uge(next_arg)));
    entry.next_arg = expr::mkIf(eq, next_arg, entry.next_arg);
  }

  return *std::move(ret)();
}

expr VaArg::getTypeConstraints(const Function &f) const {
  return getType().enforceScalarType() &&
         ptr->getType().enforcePtrType();
}

unique_ptr<Instr> VaArg::dup(Function &f, const string &suffix) const {
  return make_unique<VaArg>(getType(), getName() + suffix, *ptr);
}


vector<Value*> ExtractElement::operands() const {
  return { v, idx };
}

bool ExtractElement::propagatesPoison() const {
  // the output depends on the idx, so it may not propagate to all lanes
  return false;
}

bool ExtractElement::hasSideEffects() const {
  return false;
}

void ExtractElement::rauw(const Value &what, Value &with) {
  RAUW(v);
  RAUW(idx);
}

void ExtractElement::print(ostream &os) const {
  os << getName() << " = extractelement " << *v << ", " << *idx;
}

StateValue ExtractElement::toSMT(State &s) const {
  auto &[iv, ip] = s[*idx];
  auto vty = static_cast<const VectorType*>(v->getType().getAsAggregateType());
  expr inbounds = iv.ult(vty->numElementsConst());
  auto [rv, rp] = vty->extract(s[*v], iv);
  return { std::move(rv), ip && inbounds && rp };
}

expr ExtractElement::getTypeConstraints(const Function &f) const {
  return Value::getTypeConstraints() &&
         v->getType().enforceVectorType([&](auto &ty)
                                        { return ty == getType(); }) &&
         idx->getType().enforceIntType();
}

unique_ptr<Instr> ExtractElement::dup(Function &f, const string &suffix) const {
  return make_unique<ExtractElement>(getType(), getName() + suffix, *v, *idx);
}


vector<Value*> InsertElement::operands() const {
  return { v, e, idx };
}

bool InsertElement::propagatesPoison() const {
  return false;
}

bool InsertElement::hasSideEffects() const {
  return false;
}

void InsertElement::rauw(const Value &what, Value &with) {
  RAUW(v);
  RAUW(e);
  RAUW(idx);
}

void InsertElement::print(ostream &os) const {
  os << getName() << " = insertelement " << *v << ", " << *e << ", " << *idx;
}

StateValue InsertElement::toSMT(State &s) const {
  auto &[iv, ip] = s[*idx];
  auto vty = static_cast<const VectorType*>(v->getType().getAsAggregateType());
  expr inbounds = iv.ult(vty->numElementsConst());
  auto [rv, rp] = vty->update(s[*v], s[*e], iv);
  return { std::move(rv), expr::mkIf(ip && inbounds, std::move(rp),
                                vty->getDummyValue(false).non_poison) };
}

expr InsertElement::getTypeConstraints(const Function &f) const {
  return Value::getTypeConstraints() &&
         getType() == v->getType() &&
         v->getType().enforceVectorType([&](auto &ty)
                                        { return ty == e->getType(); }) &&
         idx->getType().enforceIntType();
}

unique_ptr<Instr> InsertElement::dup(Function &f, const string &suffix) const {
  return make_unique<InsertElement>(getType(), getName() + suffix,
                                    *v, *e, *idx);
}


vector<Value*> ShuffleVector::operands() const {
  return { v1, v2 };
}

bool ShuffleVector::propagatesPoison() const {
  // the output depends on the mask, so it may not propagate to all lanes
  return false;
}

bool ShuffleVector::hasSideEffects() const {
  return false;
}

void ShuffleVector::rauw(const Value &what, Value &with) {
  RAUW(v1);
  RAUW(v2);
}

void ShuffleVector::print(ostream &os) const {
  os << getName() << " = shufflevector " << *v1 << ", " << *v2;
  for (auto m : mask)
    os << ", " << m;
}

StateValue ShuffleVector::toSMT(State &s) const {
  auto vty = v1->getType().getAsAggregateType();
  auto sz = vty->numElementsConst();
  vector<StateValue> vals;

  for (auto m : mask) {
    if (m >= 2 * sz) {
      vals.emplace_back(vty->getChild(0).getDummyValue(false));
    } else {
      auto *vect = &s[m < sz ? *v1 : *v2];
      vals.emplace_back(vty->extract(*vect, m % sz));
    }
  }

  return getType().getAsAggregateType()->aggregateVals(vals);
}

expr ShuffleVector::getTypeConstraints(const Function &f) const {
  return Value::getTypeConstraints() &&
         getType().enforceVectorTypeSameChildTy(v1->getType()) &&
         getType().getAsAggregateType()->numElements() == mask.size() &&
         v1->getType().enforceVectorType() &&
         v1->getType() == v2->getType();
}

unique_ptr<Instr> ShuffleVector::dup(Function &f, const string &suffix) const {
  return make_unique<ShuffleVector>(getType(), getName() + suffix,
                                    *v1, *v2, mask);
}


vector<Value*> FakeShuffle::operands() const {
  return { v1, v2, mask };
}

<<<<<<< HEAD
=======
bool FakeShuffle::propagatesPoison() const {
  return false;
}

bool FakeShuffle::hasSideEffects() const {
  return false;
}

>>>>>>> 7e580112
void FakeShuffle::rauw(const Value &what, Value &with) {
  RAUW(v1);
  RAUW(v2);
  RAUW(mask);
}

void FakeShuffle::print(ostream &os) const {
  os << getName() << " = fakesv " << *v1 << ", " << *v2 << ", " << *mask;
}

StateValue FakeShuffle::toSMT(State &s) const {
  auto vty = static_cast<const VectorType*>(v1->getType().getAsAggregateType());
  auto mty = mask->getType().getAsAggregateType();
  auto sz = vty->numElementsConst();
  vector<StateValue> vals;

  for (unsigned i = 0, e = mty->numElementsConst(); i != e; ++i) {
    auto [m_v, m_p] = mty->extract(s[*mask], i);
    expr bound = expr::mkUInt(sz, m_v);
    expr idx = m_v.urem(bound);
    auto [v1v, v1p] = vty->extract(s[*v1], idx);
    auto [v2v, v2p] = vty->extract(s[*v2], idx);
    expr v  = expr::mkIf(m_v.ult(bound), v1v, v2v);
    expr np = expr::mkIf(m_v.ult(bound), v1p, v2p);
    expr inbounds = m_v.ult(expr::mkUInt(vty->numElementsConst() * 2, m_v));

    vals.emplace_back(move(v), inbounds && np);
  }

  return getType().getAsAggregateType()->aggregateVals(vals);
}

expr FakeShuffle::getTypeConstraints(const Function &f) const {
  return Value::getTypeConstraints() &&
         getType().enforceVectorTypeSameChildTy(v1->getType()) &&
         getType().getAsAggregateType()->numElements() == mask->getType().getAsAggregateType()->numElements() &&
         v1->getType().enforceVectorType() &&
         v1->getType() == v2->getType() &&
         mask->getType().enforceVectorType();
}

unique_ptr<Instr> FakeShuffle::dup(Function &f, const string &suffix) const {
  return make_unique<FakeShuffle>(getType(), getName()+suffix, *v1, *v2, *mask);
}


vector<Value*> X86IntrinBinOp::operands() const {
  return { a, b };
}

<<<<<<< HEAD
=======
bool X86IntrinBinOp::propagatesPoison() const {
  return true;
}

bool X86IntrinBinOp::hasSideEffects() const {
  return false;
}

>>>>>>> 7e580112
void X86IntrinBinOp::rauw(const Value &what, Value &with) {
  RAUW(a);
  RAUW(b);
}

string X86IntrinBinOp::getOpName(Op op) {
  switch (op) {
#define PROCESS(NAME,A,B,C,D,E,F) case NAME: return #NAME;
#include "intrinsics.h"
#undef PROCESS
  }
  UNREACHABLE();
}

void X86IntrinBinOp::print(ostream &os) const {
  os << getName() << " = " << getOpName(op) << " " << *a << ", " << *b;
}

StateValue X86IntrinBinOp::toSMT(State &s) const {
  auto rty =    getType().getAsAggregateType();
  auto aty = a->getType().getAsAggregateType();
  auto bty = b->getType().getAsAggregateType();
  auto &av = s[*a];
  auto &bv = s[*b];

  switch (op) {
  // shift by one variable
  case x86_sse2_psrl_w:
  case x86_sse2_psrl_d:
  case x86_sse2_psrl_q:
  case x86_avx2_psrl_w:
  case x86_avx2_psrl_d:
  case x86_avx2_psrl_q:
  case x86_avx512_psrl_w_512:
  case x86_avx512_psrl_d_512:
  case x86_avx512_psrl_q_512:
  case x86_sse2_psra_w:
  case x86_sse2_psra_d:
  case x86_avx2_psra_w:
  case x86_avx2_psra_d:
  case x86_avx512_psra_q_128:
  case x86_avx512_psra_q_256:
  case x86_avx512_psra_w_512:
  case x86_avx512_psra_d_512:
  case x86_avx512_psra_q_512:
  case x86_sse2_psll_w:
  case x86_sse2_psll_d:
  case x86_sse2_psll_q:
  case x86_avx2_psll_w:
  case x86_avx2_psll_d:
  case x86_avx2_psll_q:
  case x86_avx512_psll_w_512:
  case x86_avx512_psll_d_512:
  case x86_avx512_psll_q_512:
  {
    vector<StateValue> vals;
    unsigned elem_bw = bty->getChild(0).bits();

    expr shift_np = true;
    expr shift_v;
    // extract lower 64 bits from b
    for (unsigned i = 0, e = 64 / elem_bw; i != e ; ++i) {
      StateValue vv = bty->extract(bv, i);
      shift_v = (i == 0) ? vv.value : vv.value.concat(shift_v);
      // if any elements in lower 64 bits is poison, the result is poison
      shift_np &= vv.non_poison;
    }
    function<expr(const expr&, const expr&)> fn;
    switch(op) {
    case x86_sse2_psrl_w:
    case x86_sse2_psrl_d:
    case x86_sse2_psrl_q:
    case x86_avx2_psrl_w:
    case x86_avx2_psrl_d:
    case x86_avx2_psrl_q:
    case x86_avx512_psrl_w_512:
    case x86_avx512_psrl_d_512:
    case x86_avx512_psrl_q_512:
      fn = [&](auto a, auto b) -> expr {
        return expr::mkIf(shift_v.uge(expr::mkUInt(elem_bw, 64)),
                          expr::mkUInt(0, elem_bw),
                          a.lshr(b));
      };
      break;
    case x86_sse2_psra_w:
    case x86_sse2_psra_d:
    case x86_avx2_psra_w:
    case x86_avx2_psra_d:
    case x86_avx512_psra_q_128:
    case x86_avx512_psra_q_256:
    case x86_avx512_psra_w_512:
    case x86_avx512_psra_d_512:
    case x86_avx512_psra_q_512:
      fn = [&](auto a, auto b) -> expr {
        return expr::mkIf(shift_v.uge(expr::mkUInt(elem_bw, 64)),
                          expr::mkIf(a.isNegative(),
                                     expr::mkUInt(-1, elem_bw),
                                     expr::mkUInt( 0, elem_bw)),
                          a.ashr(b));
      };
      break;
    case x86_sse2_psll_w:
    case x86_sse2_psll_d:
    case x86_sse2_psll_q:
    case x86_avx2_psll_w:
    case x86_avx2_psll_d:
    case x86_avx2_psll_q:
    case x86_avx512_psll_w_512:
    case x86_avx512_psll_d_512:
    case x86_avx512_psll_q_512:
      fn = [&](auto a, auto b) -> expr {
        return expr::mkIf(shift_v.uge(expr::mkUInt(elem_bw, 64)),
                          expr::mkUInt(0, elem_bw),
                          a << b);
      };
      break;
    default: UNREACHABLE();
    }
    for (unsigned i = 0, e = aty->numElementsConst(); i != e; ++i) {
      auto ai = aty->extract(av, i);
      expr shift = fn(ai.value, shift_v.trunc(elem_bw));
      vals.emplace_back(move(shift), shift_np && ai.non_poison);
    }
    return rty->aggregateVals(vals);
  }
  // vertical
  case x86_sse2_pavg_w:
  case x86_sse2_pavg_b:
  case x86_avx2_pavg_w:
  case x86_avx2_pavg_b:
  case x86_avx512_pavg_w_512:
  case x86_avx512_pavg_b_512:
  case x86_ssse3_psign_b_128:
  case x86_ssse3_psign_w_128:
  case x86_ssse3_psign_d_128:
  case x86_avx2_psign_b:
  case x86_avx2_psign_w:
  case x86_avx2_psign_d:
  case x86_avx2_psrlv_d:
  case x86_avx2_psrlv_d_256:
  case x86_avx2_psrlv_q:
  case x86_avx2_psrlv_q_256:
  case x86_avx512_psrlv_d_512:
  case x86_avx512_psrlv_q_512:
  case x86_avx512_psrlv_w_128:
  case x86_avx512_psrlv_w_256:
  case x86_avx512_psrlv_w_512:
  case x86_avx2_psrav_d:
  case x86_avx2_psrav_d_256:
  case x86_avx512_psrav_d_512:
  case x86_avx512_psrav_q_128:
  case x86_avx512_psrav_q_256:
  case x86_avx512_psrav_q_512:
  case x86_avx512_psrav_w_128:
  case x86_avx512_psrav_w_256:
  case x86_avx512_psrav_w_512:
  case x86_avx2_psllv_d:
  case x86_avx2_psllv_d_256:
  case x86_avx2_psllv_q:
  case x86_avx2_psllv_q_256:
  case x86_avx512_psllv_d_512:
  case x86_avx512_psllv_q_512:
  case x86_avx512_psllv_w_128:
  case x86_avx512_psllv_w_256:
  case x86_avx512_psllv_w_512:
  case x86_sse2_pmulh_w:
  case x86_avx2_pmulh_w:
  case x86_avx512_pmulh_w_512:
  case x86_sse2_pmulhu_w:
  case x86_avx2_pmulhu_w:
  case x86_avx512_pmulhu_w_512:
  {
    vector<StateValue> vals;
    function<expr(const expr&, const expr&)> fn;
    switch (op) {
    case x86_sse2_pavg_w:
    case x86_sse2_pavg_b:
    case x86_avx2_pavg_w:
    case x86_avx2_pavg_b:
    case x86_avx512_pavg_w_512:
    case x86_avx512_pavg_b_512:
      fn = [&](auto a, auto b) -> expr {
        unsigned bw = a.bits();
        return (a.zext(1) + b.zext(1) + expr::mkUInt(1, bw + 1)).lshr(expr::mkUInt(1, bw + 1)).trunc(bw);
      };
      break;
    case x86_ssse3_psign_b_128:
    case x86_ssse3_psign_w_128:
    case x86_ssse3_psign_d_128:
    case x86_avx2_psign_b:
    case x86_avx2_psign_w:
    case x86_avx2_psign_d:
      fn = [&](auto a, auto b) -> expr {
        return expr::mkIf(b.isZero(), b,
                          expr::mkIf(b.isNegative(),
                                     expr::mkUInt(0, a.bits()) - a,
                                     a));
      };
      break;
    case x86_avx2_psrlv_d:
    case x86_avx2_psrlv_d_256:
    case x86_avx2_psrlv_q:
    case x86_avx2_psrlv_q_256:
    case x86_avx512_psrlv_d_512:
    case x86_avx512_psrlv_q_512:
    case x86_avx512_psrlv_w_128:
    case x86_avx512_psrlv_w_256:
    case x86_avx512_psrlv_w_512:
      fn = [&](auto a, auto b) -> expr {
        unsigned bw = a.bits();
        return expr::mkIf(b.uge(expr::mkUInt(bw, bw)),
                          expr::mkUInt(0, bw),
                          a.lshr(b));
      };
      break;
    case x86_avx2_psrav_d:
    case x86_avx2_psrav_d_256:
    case x86_avx512_psrav_d_512:
    case x86_avx512_psrav_q_128:
    case x86_avx512_psrav_q_256:
    case x86_avx512_psrav_q_512:
    case x86_avx512_psrav_w_128:
    case x86_avx512_psrav_w_256:
    case x86_avx512_psrav_w_512:
      fn = [&](auto a, auto b) -> expr {
        unsigned bw = a.bits();
        return expr::mkIf(b.uge(expr::mkUInt(bw, bw)),
                          expr::mkIf(a.isNegative(),
                                     expr::mkUInt(-1, bw),
                                     expr::mkUInt( 0, bw)),
                          a.ashr(b));
      };
      break;
    case x86_avx2_psllv_d:
    case x86_avx2_psllv_d_256:
    case x86_avx2_psllv_q:
    case x86_avx2_psllv_q_256:
    case x86_avx512_psllv_d_512:
    case x86_avx512_psllv_q_512:
    case x86_avx512_psllv_w_128:
    case x86_avx512_psllv_w_256:
    case x86_avx512_psllv_w_512:
      fn = [&](auto a, auto b) -> expr {
        unsigned bw = a.bits();
        return expr::mkIf(b.uge(expr::mkUInt(bw, bw)),
                          expr::mkUInt(0, bw),
                          a << b);
      };
      break;
    case x86_sse2_pmulh_w:
    case x86_avx2_pmulh_w:
    case x86_avx512_pmulh_w_512:
      fn = [&](auto a, auto b) -> expr {
        expr mul = a.sext(16) * b.sext(16);
        return mul.extract(31, 16);
      };
      break;
    case x86_sse2_pmulhu_w:
    case x86_avx2_pmulhu_w:
    case x86_avx512_pmulhu_w_512:
      fn = [&](auto a, auto b) -> expr {
        expr mul = a.zext(16) * b.zext(16);
        return mul.extract(31, 16);
      };
      break;
    default: UNREACHABLE();
    }
    for (unsigned i = 0, e = rty->numElementsConst(); i != e; ++i) {
      auto ai = aty->extract(av, i);
      auto bi = bty->extract(bv, i);
      vals.emplace_back(fn(ai.value, bi.value),
                        ai.non_poison && bi.non_poison);
    }
    return rty->aggregateVals(vals);
  }
  // pshuf.b
  case x86_ssse3_pshuf_b_128:
  case x86_avx2_pshuf_b:
  case x86_avx512_pshuf_b_512:
  {
    auto avty = static_cast<const VectorType*>(aty);
    vector<StateValue> vals;
    unsigned laneCount = shape_ret[op].first;
    for (unsigned i = 0; i != laneCount; ++i) {
      auto [b, bp] = bty->extract(bv, i);
      expr id = (b & expr::mkUInt(0x0F, 8)) + (expr::mkUInt(i & 0x30, 8));
      auto [r, rp] = avty->extract(av, id);
      auto ai = expr::mkIf(b.extract(7, 7) == expr::mkUInt(0, 1), r,
                           expr::mkUInt(0, 8));

      vals.emplace_back(move(ai), bp && rp);
    }
    return rty->aggregateVals(vals);
  }
  /*
  case mmx_punpckhbw:
  case mmx_punpckhwd:
  case mmx_punpckhdq:
  case mmx_punpcklbw:
  case mmx_punpcklwd:
  case mmx_punpckldq:
  {
    vector<StateValue> vals;
    unsigned laneCount, startVal, endVal;
    switch (op) {
    case mmx_punpckhbw: laneCount = 8; startVal = laneCount / 2; endVal = laneCount; break;
    case mmx_punpckhwd: laneCount = 4; startVal = laneCount / 2; endVal = laneCount; break;
    case mmx_punpckhdq: laneCount = 2; startVal = laneCount / 2; endVal = laneCount; break;
    case mmx_punpcklbw: laneCount = 8; startVal = 0; endVal = laneCount / 2; break;
    case mmx_punpcklwd: laneCount = 4; startVal = 0; endVal = laneCount / 2; break;
    case mmx_punpckldq: laneCount = 2; startVal = 0; endVal = laneCount / 2; break;
    default: UNREACHABLE();
    }
    //Starts at first lane of high half of both vectors
    for (unsigned i = startVal; i != endVal; ++i) {
      auto ai = aty->extract(av, i);
      auto bi = bty->extract(bv, i);

      vals.emplace_back(move(ai));
      vals.emplace_back(move(bi));
    }

    return rty->aggregateVals(vals);
  }*/
  // horizontal
  case x86_ssse3_phadd_w_128:
  case x86_ssse3_phadd_d_128:
  case x86_ssse3_phadd_sw_128:
  case x86_avx2_phadd_w:
  case x86_avx2_phadd_d:
  case x86_avx2_phadd_sw:
  case x86_ssse3_phsub_w_128:
  case x86_ssse3_phsub_d_128:
  case x86_ssse3_phsub_sw_128:
  case x86_avx2_phsub_w:
  case x86_avx2_phsub_d:
  case x86_avx2_phsub_sw: {
    vector<StateValue> vals;
    unsigned laneCount = shape_ret[op].first;
    unsigned groupsize = 128/shape_ret[op].second;
    function<expr(const expr&, const expr&)> fn;
    switch (op) {
    case x86_ssse3_phadd_w_128:
    case x86_ssse3_phadd_d_128:
    case x86_avx2_phadd_w:
    case x86_avx2_phadd_d:
      fn = [&](auto a, auto b) -> expr {
        return a + b;
      };
      break;
    case x86_ssse3_phadd_sw_128:
    case x86_avx2_phadd_sw:
      fn = [&](auto a, auto b) -> expr {
        return a.sadd_sat(b);
      };
      break;
    case x86_ssse3_phsub_w_128:
    case x86_ssse3_phsub_d_128:
    case x86_avx2_phsub_w:
    case x86_avx2_phsub_d:
      fn = [&](auto a, auto b) -> expr {
        return a - b;
      };
      break;
    case x86_ssse3_phsub_sw_128:
    case x86_avx2_phsub_sw:
      fn = [&](auto a, auto b) -> expr {
        return a.ssub_sat(b);
      };
      break;
    default: UNREACHABLE();
    }
    for (unsigned j = 0; j != laneCount / groupsize; j ++) {
      for (unsigned i = 0; i != groupsize; i += 2) {
        auto [a1, p1] = aty->extract(av, j * groupsize + i);
        auto [a2, p2] = aty->extract(av, j * groupsize + i + 1);
        vals.emplace_back(fn(a1, a2), p1 && p2);
      }
      for (unsigned i = 0; i != groupsize; i += 2) {
        auto [b1, p1] = aty->extract(bv, j * groupsize + i);
        auto [b2, p2] = aty->extract(bv, j * groupsize + i + 1);
        vals.emplace_back(fn(b1, b2), p1 && p2);
      }
    }
    return rty->aggregateVals(vals);
  }
  case x86_sse2_psrli_w:
  case x86_sse2_psrli_d:
  case x86_sse2_psrli_q:
  case x86_avx2_psrli_w:
  case x86_avx2_psrli_d:
  case x86_avx2_psrli_q:
  case x86_avx512_psrli_w_512:
  case x86_avx512_psrli_d_512:
  case x86_avx512_psrli_q_512:
  case x86_sse2_psrai_w:
  case x86_sse2_psrai_d:
  case x86_avx2_psrai_w:
  case x86_avx2_psrai_d:
  case x86_avx512_psrai_w_512:
  case x86_avx512_psrai_d_512:
  case x86_avx512_psrai_q_128:
  case x86_avx512_psrai_q_256:
  case x86_avx512_psrai_q_512:
  case x86_sse2_pslli_w:
  case x86_sse2_pslli_d:
  case x86_sse2_pslli_q:
  case x86_avx2_pslli_w:
  case x86_avx2_pslli_d:
  case x86_avx2_pslli_q:
  case x86_avx512_pslli_w_512:
  case x86_avx512_pslli_d_512:
  case x86_avx512_pslli_q_512: {
    vector<StateValue> vals;
    function<expr(const expr&, const expr&)> fn;
    switch (op) {
    case x86_sse2_psrai_w:
    case x86_sse2_psrai_d:
    case x86_avx2_psrai_w:
    case x86_avx2_psrai_d:
    case x86_avx512_psrai_w_512:
    case x86_avx512_psrai_d_512:
    case x86_avx512_psrai_q_128:
    case x86_avx512_psrai_q_256:
    case x86_avx512_psrai_q_512:
      fn = [&](auto a, auto b) -> expr {
        unsigned sz_a = a.bits();
        expr check = b.uge(expr::mkUInt(sz_a, 32));
        expr outbounds = expr::mkIf(a.isNegative(),
                                    expr::mkInt(-1, sz_a),
                                    expr::mkUInt(0, sz_a));
        expr inbounds = a.ashr(b.zextOrTrunc(sz_a));
        return expr::mkIf(move(check), move(outbounds), move(inbounds));
      };
      break;
    case x86_sse2_psrli_w:
    case x86_sse2_psrli_d:
    case x86_sse2_psrli_q:
    case x86_avx2_psrli_w:
    case x86_avx2_psrli_d:
    case x86_avx2_psrli_q:
    case x86_avx512_psrli_w_512:
    case x86_avx512_psrli_d_512:
    case x86_avx512_psrli_q_512:
      fn = [&](auto a, auto b) -> expr {
        unsigned sz_a = a.bits();
        expr check = b.uge(expr::mkUInt(sz_a, 32));
        expr outbounds = expr::mkUInt(0, sz_a);
        expr inbounds = a.lshr(b.zextOrTrunc(sz_a));
        return expr::mkIf(move(check), move(outbounds), move(inbounds));
      };
      break;
    case x86_sse2_pslli_w:
    case x86_sse2_pslli_d:
    case x86_sse2_pslli_q:
    case x86_avx2_pslli_w:
    case x86_avx2_pslli_d:
    case x86_avx2_pslli_q:
    case x86_avx512_pslli_w_512:
    case x86_avx512_pslli_d_512:
    case x86_avx512_pslli_q_512:
      fn = [&](auto a, auto b) -> expr {
        unsigned sz_a = a.bits();
        expr check = b.uge(expr::mkUInt(sz_a, 32));
        expr outbounds = expr::mkUInt(0, sz_a);
        expr inbounds = a << b.zextOrTrunc(sz_a);
        return expr::mkIf(move(check), move(outbounds), move(inbounds));
      };
      break;
    default: UNREACHABLE();
    }
    for (unsigned i = 0, e = rty->numElementsConst(); i != e; ++i) {
      auto ai = aty->extract(av, i);
      vals.emplace_back(fn(ai.value, bv.value),
                        ai.non_poison && bv.non_poison);
    }
    return rty->aggregateVals(vals);
  }
  case x86_sse2_pmadd_wd:
  case x86_avx2_pmadd_wd:
  case x86_avx512_pmaddw_d_512:
  case x86_ssse3_pmadd_ub_sw_128:
  case x86_avx2_pmadd_ub_sw:
  case x86_avx512_pmaddubs_w_512: {
    vector<StateValue> vals;
    for (unsigned i = 0, e = shape_ret[op].first; i != e; ++i) {
      auto [a1, a1p] = aty->extract(av, i * 2);
      auto [a2, a2p] = aty->extract(av, i * 2 + 1);
      auto [b1, b1p] = bty->extract(bv, i * 2);
      auto [b2, b2p] = bty->extract(bv, i * 2 + 1);

      auto np = a1p && a2p && b1p && b2p;

      if (op == x86_sse2_pmadd_wd ||
          op == x86_avx2_pmadd_wd ||
          op == x86_avx512_pmaddw_d_512) {
        expr v = a1.sext(16) * b1.sext(16) + a2.sext(16) * b2.sext(16);
        vals.emplace_back(move(v), move(np));
      } else {
        expr v = (a1.zext(8) * b1.sext(8)).sadd_sat(a2.zext(8) * b2.sext(8));
        vals.emplace_back(move(v), move(np));
      }
    }
    return rty->aggregateVals(vals);
  }
  case x86_sse2_packsswb_128:
  case x86_avx2_packsswb:
  case x86_avx512_packsswb_512:
  case x86_sse2_packuswb_128:
  case x86_avx2_packuswb:
  case x86_avx512_packuswb_512:
  case x86_sse2_packssdw_128:
  case x86_avx2_packssdw:
  case x86_avx512_packssdw_512:
  case x86_sse41_packusdw:
  case x86_avx2_packusdw:
  case x86_avx512_packusdw_512: {
    vector<StateValue> vals;
    function<expr(const expr&)> fn;
    if (op == x86_sse2_packsswb_128 || op == x86_avx2_packsswb ||
        op == x86_avx512_packsswb_512 || op == x86_sse2_packssdw_128 ||
        op == x86_avx2_packssdw || op == x86_avx512_packssdw_512) {
      fn = [&](auto a) -> expr {
        unsigned bw = a.bits() / 2;
        auto min = expr::IntSMin(bw);
        auto max = expr::IntSMax(bw);
        return expr::mkIf(a.sle(min.sext(bw)), min,
                          expr::mkIf(a.sge(max.sext(bw)), max,
                                     a.trunc(bw)));
      };
    } else {
      fn = [&](auto a) -> expr {
        unsigned bw = a.bits() / 2;
        auto max = expr::IntUMax(bw);
        auto zero = expr::mkUInt(0, bw);
        return expr::mkIf(a.sle(zero.zext(bw)), zero,
                          expr::mkIf(a.sge(max.zext(bw)), max,
                                     a.trunc(bw)));
      };
    }

    unsigned groupsize = 128/shape_op1[op].second;
    unsigned laneCount = shape_op1[op].first;
    for (unsigned j = 0; j != laneCount / groupsize; j ++) {
      for (unsigned i = 0; i != groupsize; i ++) {
        auto [a1, p1] = aty->extract(av, j * groupsize + i);
        vals.emplace_back(fn(move(a1)), move(p1));
      }
      for (unsigned i = 0; i != groupsize; i ++) {
        auto [b1, p1] = aty->extract(bv, j * groupsize + i);
        vals.emplace_back(fn(move(b1)), move(p1));
      }
    }
    return rty->aggregateVals(vals);
  }
  case x86_sse2_psad_bw:
  case x86_avx2_psad_bw:
  case x86_avx512_psad_bw_512: {
    unsigned ngroup = shape_ret[op].first;
    vector<StateValue> vals;
    for (unsigned j = 0 ; j < ngroup; ++j) {
      expr np = true;
      expr v;
      for (unsigned i = 0; i < 8; ++i) {
        auto [a, ap] = aty->extract(av, 8 * j + i);
        auto [b, bp] = bty->extract(bv, 8 * j + i);
        np = np && ap && bp;
        if (i == 0)
          v = (a.zext(8) - b.zext(8)).abs();
        else
          v = v + (a.zext(8) - b.zext(8)).abs();
      }
      vals.emplace_back(v.zext(48), move(np));
    }
    return rty->aggregateVals(vals);
  }
  // TODO: add semantic for other intrinsics
  default:
    UNREACHABLE();
  }
}

expr X86IntrinBinOp::getTypeConstraints(const Function &f) const {
  return Value::getTypeConstraints() &&
    (shape_op0[op].first != 1
      ? a->getType().enforceVectorType(
          [this](auto &ty) {return ty.enforceIntType(shape_op0[op].second);}) &&
        a->getType().getAsAggregateType()->numElements() == shape_op0[op].first
      : a->getType().enforceIntType(shape_op0[op].second)) &&
    (shape_op1[op].first != 1
      ? b->getType().enforceVectorType(
          [this](auto &ty) {return ty.enforceIntType(shape_op1[op].second);}) &&
        b->getType().getAsAggregateType()->numElements() == shape_op1[op].first
      : b->getType().enforceIntType(shape_op1[op].second)) &&
    (shape_ret[op].first != 1
      ? getType().enforceVectorType(
          [this](auto &ty) {return ty.enforceIntType(shape_ret[op].second);}) &&
        getType().getAsAggregateType()->numElements() == shape_ret[op].first
      : getType().enforceIntType(shape_ret[op].second));
}

unique_ptr<Instr> X86IntrinBinOp::dup(Function &f, const string &suffix) const {
  return make_unique<X86IntrinBinOp>(getType(), getName() + suffix, *a, *b, op);
}


const ConversionOp* isCast(ConversionOp::Op op, const Value &v) {
  auto c = dynamic_cast<const ConversionOp*>(&v);
  return (c && c->getOp() == op) ? c : nullptr;
}

Value* isNoOp(const Value &v) {
  if (auto *c = isCast(ConversionOp::BitCast, v))
    return &c->getValue();

  if (auto gep = dynamic_cast<const GEP*>(&v))
    return gep->getMaxGEPOffset() == 0 ? &gep->getPtr() : nullptr;

  if (auto unop = dynamic_cast<const UnaryOp*>(&v)) {
    if (unop->getOp() == UnaryOp::Copy)
      return &unop->getValue();
  }

  return nullptr;
}
}<|MERGE_RESOLUTION|>--- conflicted
+++ resolved
@@ -4630,8 +4630,6 @@
   return { v1, v2, mask };
 }
 
-<<<<<<< HEAD
-=======
 bool FakeShuffle::propagatesPoison() const {
   return false;
 }
@@ -4640,7 +4638,6 @@
   return false;
 }
 
->>>>>>> 7e580112
 void FakeShuffle::rauw(const Value &what, Value &with) {
   RAUW(v1);
   RAUW(v2);
@@ -4691,8 +4688,6 @@
   return { a, b };
 }
 
-<<<<<<< HEAD
-=======
 bool X86IntrinBinOp::propagatesPoison() const {
   return true;
 }
@@ -4701,7 +4696,6 @@
   return false;
 }
 
->>>>>>> 7e580112
 void X86IntrinBinOp::rauw(const Value &what, Value &with) {
   RAUW(a);
   RAUW(b);
