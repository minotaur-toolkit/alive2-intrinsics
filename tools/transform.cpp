// Copyright (c) 2018-present The Alive2 Authors.
// Distributed under the MIT license that can be found in the LICENSE file.

#include "tools/transform.h"
#include "ir/globals.h"
#include "ir/state.h"
#include "smt/expr.h"
#include "smt/smt.h"
#include "smt/solver.h"
#include "util/config.h"
#include "util/dataflow.h"
#include "util/errors.h"
#include "util/stopwatch.h"
#include "util/symexec.h"
#include <algorithm>
#include <bit>
#include <climits>
#include <iostream>
#include <map>
#include <numeric>
#include <set>
#include <sstream>
#include <unordered_map>

using namespace IR;
using namespace smt;
using namespace tools;
using namespace util;
using namespace std;
using util::config::dbg;

static void print_single_varval(ostream &os, const State &st, const Model &m,
                                const Value *var, const Type &type,
                                const StateValue &val, unsigned child) {
  if (dynamic_cast<const VoidType*>(&type)) {
    os << "void";
    return;
  }

  if (!val.isValid()) {
    os << "(invalid expr)";
    return;
  }

  // Best effort detection of poison if model is partial
  if (auto v = m.eval(val.non_poison);
      (v.isFalse() || check_expr(!v).isSat())) {
    os << "poison";
    return;
  }

  if (auto *in = dynamic_cast<const Input*>(var)) {
    auto var = in->getUndefVar(type, child);
    if (var.isValid() && m.eval(var, false).isAllOnes()) {
      os << "undef";
      return;
    }
  }

  // TODO: detect undef bits (total or partial) with an SMT query

  expr partial = m.eval(val.value);

  type.printVal(os, st, m.eval(val.value, true));

  // undef variables may not have a model since each read uses a copy
  // TODO: add intervals of possible values for ints at least?
  if (!partial.isConst()) {
    // some functions / vars may not have an interpretation because it's not
    // needed, not because it's undef
    for (auto &var : partial.vars()) {
      if (isUndef(var)) {
        os << "\t[based on undef value]";
        break;
      }
    }
  }
}

void tools::print_model_val(ostream &os, const State &st, const Model &m,
                            const Value *var, const Type &type,
                            const StateValue &val, unsigned child) {
  if (!type.isAggregateType()) {
    print_single_varval(os, st, m, var, type, val, child);
    return;
  }

  os << (type.isStructType() ? "{ " : "< ");
  auto agg = type.getAsAggregateType();
  for (unsigned i = 0, e = agg->numElementsConst(); i < e; ++i) {
    if (i != 0)
      os << ", ";
    tools::print_model_val(os, st, m, var, agg->getChild(i),
                           agg->extract(val, i), child + i);
  }
  os << (type.isStructType() ? " }" : " >");
}


using print_var_val_ty = function<void(ostream&, const Model&)>;

static bool error(Errors &errs, const State &src_state, const State &tgt_state,
                  const Result &r, const Value *var, const char *msg,
                  bool check_each_var, print_var_val_ty print_var_val) {

  if (r.isInvalid()) {
    errs.add("Invalid expr", false);
    return true;
  }

  if (r.isTimeout()) {
    errs.add("Timeout", false);
    return false;
  }

  if (r.isError()) {
    errs.add("SMT Error: " + r.getReason(), false);
    return false;
  }

  if (r.isSkip()) {
    errs.add("Skip", false);
    return true;
  }

  stringstream s;
  string empty;
  auto &var_name = var ? var->getName() : empty;
  auto &m = r.getModel();

  {
    // filter out approximations that don't contribute to the bug
    // i.e., they don't show up in the SMT model
    set<string> approx;
    for (auto *v : { &src_state.getApproximations(),
                     &tgt_state.getApproximations() }) {
      for (auto &[msg, var] : *v) {
        if (!var || m.hasFnModel(*var))
          approx.emplace(msg);
      }
    }

    if (!approx.empty()) {
      s << "Couldn't prove the correctness of the transformation\n"
          "Alive2 approximated the semantics of the programs and therefore we\n"
          "cannot conclude whether the bug found is valid or not.\n\n"
          "Approximations done:\n";
      for (auto &msg : approx) {
        s << " - " << msg << '\n';
      }
      errs.add(s.str(), false);
      return false;
    }
  }

  s << msg;
  if (!var_name.empty())
    s << " for " << *var;
  s << "\n\nExample:\n";

  for (auto &[var, val] : src_state.getValues()) {
    if (!dynamic_cast<const Input*>(var) &&
        !dynamic_cast<const ConstantInput*>(var))
      continue;
    s << *var << " = ";
    print_model_val(s, src_state, m, var, var->getType(), val.val);
    s << '\n';
  }

  set<string> seen_vars;
  for (auto st : { &src_state, &tgt_state }) {
    if (!check_each_var) {
      if (st->isSource()) {
        s << "\nSource:\n";
      } else {
        s << "\nTarget:\n";
      }
    }

    auto *bb = &st->getFn().getFirstBB();

    for (auto &[var, val] : st->getValues()) {
      auto &name = var->getName();
      if (name == var_name)
        break;

      auto *i = dynamic_cast<const Instr*>(var);
      if (!i || &st->getFn().bbOf(*i) != bb ||
          (check_each_var && !seen_vars.insert(name).second))
        continue;

      if (auto *jmp = dynamic_cast<const JumpInstr*>(var)) {
        bool jumped = false;
        for (auto &dst : jmp->targets()) {
          const expr &cond = st->getJumpCond(*bb, dst);
          if ((jumped = !m.eval(cond).isFalse())) {
            s << "  >> Jump to " << dst.getName() << '\n';
            bb = &dst;
            break;
          }
        }

        if (jumped) {
          continue;
        } else {
          s << "UB triggered on " << name << '\n';
          break;
        }
      }

      if (auto call = dynamic_cast<const FnCall*>(var)) {
        if (m.eval(val.return_domain).isFalse()) {
          s << *var << " = function did not return!\n";
          break;
        } else if (var->isVoid()) {
          s << "Function " << call->getFnName() << " returned\n";
          continue;
        }
      }

      if (!dynamic_cast<const Return*>(var) && // domain always false after exec
          !m.eval(val.domain).isTrue()) {
        s << *var << " = UB triggered!\n";
        break;
      }

      if (name[0] != '%')
        continue;

      s << *var << " = ";
      print_model_val(s, const_cast<State&>(*st), m, var, var->getType(),
                      val.val);
      s << '\n';
    }

    st->getMemory().print(s, m);
  }

  print_var_val(s, m);
  errs.add(s.str(), true);
  return false;
}


static void instantiate_undef(const Input *in, map<expr, expr> &instances,
                              const Type &ty, unsigned child) {
  if (auto agg = ty.getAsAggregateType()) {
    for (unsigned i = 0, e = agg->numElementsConst(); i < e; ++i) {
      if (!agg->isPadding(i))
        instantiate_undef(in, instances, agg->getChild(i), child + i);
    }
    return;
  }

  // Bail out if it gets too big. It's unlikely we can solve it anyway.
  if (instances.size() >= 128 || hit_half_memory_limit())
    return;

  auto var = in->getUndefVar(ty, child);
  if (!var.isValid())
    return;

  // TODO: add support for per-bit input undef
  assert(var.bits() == 1);

  map<expr, expr> instances2;
  expr nums[2] = { expr::mkUInt(0, 1), expr::mkUInt(1, 1) };

  for (auto I = instances.begin(); I != instances.end();
       I = instances.erase(I)) {

    if (hit_half_memory_limit()) {
      instances2.insert(instances.begin(), instances.end());
      break;
    }

    auto &[e, v] = *I;
    for (unsigned i = 0; i < 2; ++i) {
      expr newexpr = e.subst(var, nums[i]);
      if (newexpr.eq(e)) {
        instances2[std::move(newexpr)] = std::move(v);
        break;
      }

      newexpr = newexpr.simplify();
      if (newexpr.isFalse())
        continue;

      // keep 'var' variables for counterexample printing
      instances2.try_emplace(std::move(newexpr), v && var == nums[i]);
    }
  }
  instances = std::move(instances2);
}

static expr preprocess(const Transform &t, const set<expr> &qvars0,
                       const set<expr> &undef_qvars, expr &&e) {
  if (hit_half_memory_limit())
    return expr::mkForAll(qvars0, std::move(e));

  // eliminate all quantified boolean vars; Z3 gets too slow with those
  auto qvars = qvars0;
  unsigned num_qvars_subst = 0;
  for (auto I = qvars.begin(); I != qvars.end(); ) {
    auto &var = *I;
    if (!var.isBool()) {
      ++I;
      continue;
    }
    if (hit_half_memory_limit())
      break;

    e = (e.subst(var, true) && e.subst(var, false)).simplify();
    I = qvars.erase(I);

    // Z3's subst is *super* slow; avoid exponential run-time
    if (++num_qvars_subst == 5)
      break;
  }

  if (config::disable_undef_input || undef_qvars.empty() ||
      hit_half_memory_limit())
    return expr::mkForAll(qvars, std::move(e));

  // manually instantiate undef masks
  map<expr, expr> instances({ { std::move(e), true } });

  for (auto &i : t.src.getInputs()) {
    if (auto in = dynamic_cast<const Input*>(&i))
      instantiate_undef(in, instances, i.getType(), 0);
  }

  expr insts(false);
  for (auto &[e, v] : instances) {
    insts |= expr::mkForAll(qvars, std::move(const_cast<expr&>(e))) && v;
  }
  return insts;
}


static expr
encode_undef_refinement_per_elem(const Type &ty, const StateValue &sva,
                                 expr &&a2, expr &&b, expr &&b2) {
  const auto *aty = ty.getAsAggregateType();
  if (!aty)
    return sva.non_poison && sva.value == a2 && b != b2;

  StateValue sva2{std::move(a2), expr()};
  StateValue svb{std::move(b), expr()}, svb2{std::move(b2), expr()};
  expr result = false;

  for (unsigned i = 0; i < aty->numElementsConst(); ++i) {
    if (!aty->isPadding(i))
      result |= encode_undef_refinement_per_elem(aty->getChild(i),
                  aty->extract(sva, i), aty->extract(sva2, i).value,
                  aty->extract(svb, i).value, aty->extract(svb2, i).value);
  }
  return result;
}

// Returns negation of refinement
static expr encode_undef_refinement(const Type &type, const State::ValTy &a,
                                    const State::ValTy &b) {
  // Undef refinement: (src-nonpoison /\ src-nonundef) -> tgt-nonundef
  //
  // Full refinement formula:
  //   forall I .
  //    (forall N . src_nonpoison(I, N) /\ retval_src(I, N) == retval_src(I, 0))
  //      -> (forall N . retval_tgt(I, N) == retval_tgt(I, 0)

  if (dynamic_cast<const VoidType *>(&type))
    return false;
  if (b.undef_vars.empty())
    // target is never undef
    return false;

  auto subst = [](const auto &val) {
    vector<pair<expr, expr>> repls;
    for (auto &v : val.undef_vars) {
      repls.emplace_back(v, expr::some(v));
    }
    return val.val.value.subst(repls);
  };

  return encode_undef_refinement_per_elem(type, a.val, subst(a),
                                          expr(b.val.value), subst(b));
}

static void
check_refinement(Errors &errs, const Transform &t, State &src_state,
                 State &tgt_state, const Value *var, const Type &type,
                 const State::ValTy &ap, const State::ValTy &bp,
                 bool check_each_var) {
  auto &fndom_a  = ap.domain;
  auto &fndom_b  = bp.domain;
  auto &retdom_a = ap.return_domain;
  auto &retdom_b = bp.return_domain;
  auto &a = ap.val;
  auto &b = bp.val;

  auto &uvars = ap.undef_vars;
  auto qvars = src_state.getQuantVars();
  qvars.insert(ap.undef_vars.begin(), ap.undef_vars.end());
  auto &fn_qvars = tgt_state.getFnQuantVars();
  qvars.insert(fn_qvars.begin(), fn_qvars.end());

  AndExpr axioms = src_state.getAxioms();
  axioms.add(tgt_state.getAxioms());
  expr axioms_expr = axioms();

  // note that precondition->toSMT() may add stuff to getPre,
  // so order here matters
  // FIXME: broken handling of transformation precondition
  //src_state.startParsingPre();
  //expr pre = t.precondition ? t.precondition->toSMT(src_state) : true;
  auto pre_src_and = src_state.getPre();
  auto &pre_tgt_and = tgt_state.getPre();

  // optimization: rewrite "tgt /\ (src -> foo)" to "tgt /\ foo" if src = tgt
  pre_src_and.del(pre_tgt_and);
  expr pre_src = pre_src_and();
  expr pre_tgt = pre_tgt_and();

  if (check_expr(axioms_expr && (pre_src && pre_tgt)).isUnsat()) {
    errs.add("Precondition is always false", false);
    return;
  }

  {
    auto sink_src = src_state.sinkDomain();
    if (!sink_src.isTrue() && check_expr(axioms_expr && !sink_src).isUnsat()) {
      errs.add("The source program doesn't reach a return instruction.\n"
               "Consider increasing the unroll factor if it has loops", false);
      return;
    }

    auto sink_tgt = tgt_state.sinkDomain();
    if (!sink_tgt.isTrue() && check_expr(axioms_expr && !sink_tgt).isUnsat()) {
      errs.add("The target program doesn't reach a return instruction.\n"
               "Consider increasing the unroll factor if it has loops", false);
      return;
    }

    pre_tgt &= !sink_tgt;
  }

  expr pre_src_exists, pre_src_forall;
  {
    vector<pair<expr,expr>> repls;
    auto vars_pre = pre_src.vars();
    for (auto &v : qvars) {
      if (vars_pre.count(v))
        repls.emplace_back(v, expr::mkFreshVar("#exists", v));
    }
    pre_src_exists = pre_src.subst(repls);
    pre_src_forall = pre_src_exists.eq(pre_src) ? true : pre_src;
  }
  expr pre = pre_src_exists && pre_tgt && src_state.getFnPre();
  pre_src_forall &= tgt_state.getFnPre();

  auto mk_fml = [&](expr &&refines) -> expr {
    // from the check above we already know that
    // \exists v,v' . pre_tgt(v') && pre_src(v) is SAT (or timeout)
    // so \forall v . pre_tgt && (!pre_src(v) || refines) simplifies to:
    // (pre_tgt && !pre_src) || (!pre_src && false) ->   [assume refines=false]
    // \forall v . (pre_tgt && !pre_src(v)) ->  [\exists v . pre_src(v)]
    // false
    if (refines.isFalse())
      return std::move(refines);

    return axioms_expr &&
            preprocess(t, qvars, uvars, pre && pre_src_forall.implies(refines));
  };

  auto check = [&](expr &&e, auto &&printer, const char *msg) {
    e = mk_fml(std::move(e));
    auto res = check_expr(e);
    if (!res.isUnsat() &&
        !error(errs, src_state, tgt_state, res, var, msg, check_each_var,
               printer))
      return false;
    return true;
  };

#define CHECK(fml, printer, msg) \
  if (!check(fml, printer, msg)) \
    return

  // 1. Check UB
  CHECK(fndom_a.notImplies(fndom_b),
        [](ostream&, const Model&){}, "Source is more defined than target");

  // 2. Check return domain (noreturn check)
  {
    expr dom_constr;
    if (retdom_a.eq(fndom_a) && retdom_b.eq(fndom_b)) { // A /\ B /\ A != B
      dom_constr = false;
    } else {
      dom_constr = (fndom_a && fndom_b) && retdom_a != retdom_b;
    }

    CHECK(std::move(dom_constr),
          [](ostream&, const Model&){},
          "Source and target don't have the same return domain");
  }

  // 3. Check poison
  auto print_value = [&](ostream &s, const Model &m) {
    s << "Source value: ";
    print_model_val(s, src_state, m, var, type, a);
    s << "\nTarget value: ";
    print_model_val(s, tgt_state, m, var, type, b);
  };

  auto [poison_cnstr, value_cnstr] = type.refines(src_state, tgt_state, a, b);
  expr dom = retdom_a && retdom_b;
  if (check_each_var)
    dom &= fndom_a && fndom_b;

  CHECK(dom && !poison_cnstr,
        print_value, "Target is more poisonous than source");

  // 4. Check undef
  CHECK(dom && encode_undef_refinement(type, ap, bp),
        print_value, "Target's return value is more undefined");

  // 5. Check value
  CHECK(dom && !value_cnstr, print_value, "Value mismatch");

  // 6. Check memory
  auto &src_mem = src_state.returnMemory();
  auto &tgt_mem = tgt_state.returnMemory();
  auto [memory_cnstr0, ptr_refinement0, mem_undef]
    = src_mem.refined(tgt_mem, false);
  auto &ptr_refinement = ptr_refinement0;
  qvars.insert(mem_undef.begin(), mem_undef.end());

  auto print_ptr_load = [&](ostream &s, const Model &m) {
    set<expr> undef;
    Pointer p(src_mem, m[ptr_refinement()]);
    s << "\nMismatch in " << p
      << "\nSource value: " << Byte(src_mem, m[src_mem.raw_load(p, undef)()])
      << "\nTarget value: " << Byte(tgt_mem, m[tgt_mem.raw_load(p, undef)()]);
  };

  CHECK(dom && !(memory_cnstr0.isTrue() ? memory_cnstr0
                                        : value_cnstr && memory_cnstr0),
        print_ptr_load, "Mismatch in memory");

#undef CHECK
}

static bool has_nullptr(const Value *v) {
  if (dynamic_cast<const NullPointerValue*>(v) ||
      (dynamic_cast<const UndefValue*>(v) && hasPtr(v->getType())))
      // undef pointer points to the nullblk
    return true;

  if (auto agg = dynamic_cast<const AggregateValue*>(v)) {
    for (auto val : agg->getVals()) {
      if (has_nullptr(val))
        return true;
    }
  }

  return false;
}

static unsigned num_ptrs(const Type &ty) {
  unsigned n = ty.isPtrType();
  if (auto aty = ty.getAsAggregateType())
    n += aty->numPointerElements();
  return n;
}

static bool returns_local(const Value &v) {
  // no alias fns return local block
  if (auto call = dynamic_cast<const FnCall*>(&v))
    return call->hasAttribute(FnAttrs::NoAlias) ||
           call->getAttributes().isAlloc();

  return dynamic_cast<const Alloc*>(&v);
}

static Value *get_base_ptr(Value *ptr) {
  vector<Value*> todo = { ptr };
  Value *base_ptr = nullptr;
  set<Value*> seen;
  do {
    ptr = todo.back();
    todo.pop_back();
    if (!seen.insert(ptr).second)
      continue;

    if (auto gep = dynamic_cast<GEP*>(ptr)) {
      todo.emplace_back(&gep->getPtr());
      continue;
    }

    if (auto c = isNoOp(*ptr)) {
      todo.emplace_back(c);
      continue;
    }

    if (auto phi = dynamic_cast<Phi*>(ptr)) {
      auto ops = phi->operands();
      todo.insert(todo.end(), ops.begin(), ops.end());
      continue;
    }

    if (auto s = dynamic_cast<Select*>(ptr)) {
      todo.emplace_back(s->getTrueValue());
      todo.emplace_back(s->getFalseValue());
      continue;
    }

    if (base_ptr && base_ptr != ptr)
      return nullptr;

    base_ptr = ptr;

  } while (!todo.empty());

  return base_ptr;
}

static bool may_be_nonlocal(Value *ptr) {
  vector<Value*> todo = { ptr };
  set<Value*> seen;
  do {
    ptr = todo.back();
    todo.pop_back();
    if (!seen.insert(ptr).second)
      continue;

    if (returns_local(*ptr))
      continue;

    if (auto gep = dynamic_cast<GEP*>(ptr)) {
      todo.emplace_back(&gep->getPtr());
      continue;
    }

    if (auto c = isNoOp(*ptr)) {
      todo.emplace_back(c);
      continue;
    }

    if (auto phi = dynamic_cast<Phi*>(ptr)) {
      auto ops = phi->operands();
      todo.insert(todo.end(), ops.begin(), ops.end());
      continue;
    }

    if (auto s = dynamic_cast<Select*>(ptr)) {
      todo.emplace_back(s->getTrueValue());
      todo.emplace_back(s->getFalseValue());
      continue;
    }
    return true;

  } while (!todo.empty());

  return false;
}

static pair<Value*, uint64_t> collect_gep_offsets(Value &v) {
  Value *ptr = &v;
  uint64_t offset = 0;

  while (true) {
    if (auto gep = dynamic_cast<GEP*>(ptr)) {
      uint64_t off = gep->getMaxGEPOffset();
      if (off != UINT64_MAX) {
        ptr = &gep->getPtr();
        offset += off;
        continue;
      }
    }
    break;
  }

  return { ptr, offset };
}

static unsigned returns_nonlocal(const Instr &inst,
                                 set<pair<Value*, uint64_t>> &cache) {
  bool rets_nonloc = false;

  if (dynamic_cast<const FnCall*>(&inst) ||
      isCast(ConversionOp::Int2Ptr, inst)) {
    rets_nonloc = true;
  }
  else if (auto load = dynamic_cast<const Load *>(&inst)) {
    if (may_be_nonlocal(&load->getPtr())) {
      rets_nonloc = cache.emplace(collect_gep_offsets(load->getPtr())).second;
    }
  }
  return rets_nonloc ? num_ptrs(inst.getType()) : 0;
}

namespace {
struct CountMemBlock {
  unsigned num_nonlocals = 0;
  set<pair<Value*, uint64_t>> nonlocal_cache;

  void exec(const Instr &i, CountMemBlock &glb_data) {
    if (returns_local(i)) {
      // TODO: can't be path sensitive yet
    } else {
      num_nonlocals += returns_nonlocal(i, nonlocal_cache);
      glb_data.num_nonlocals += returns_nonlocal(i, glb_data.nonlocal_cache);
      num_nonlocals = min(num_nonlocals, glb_data.num_nonlocals);
    }
  }

  void merge(const CountMemBlock &other) {
    // if LHS has x more non-locals than RHS, then it gets to keep the first
    // x cached accessed pointers, as for sure we have accessed all common
    // pointers plus x extra pointers if we go through the LHS path
    unsigned delta = num_nonlocals - other.num_nonlocals;
    bool lhs_larger = num_nonlocals >= other.num_nonlocals;
    if (!lhs_larger) {
      num_nonlocals = other.num_nonlocals;
      delta = -delta;
    }

    for (auto I = nonlocal_cache.begin(); I != nonlocal_cache.end(); ) {
      if (other.nonlocal_cache.count(*I)) {
        ++I;
      } else if (delta > 0) {
        ++I;
        --delta;
      } else {
        I = nonlocal_cache.erase(I);
      }
    }

    for (auto &e : other.nonlocal_cache) {
      if (delta > 0 && nonlocal_cache.emplace(e).second) {
        --delta;
      }
    }
  }
};
}


static void initBitsProgramPointer(Transform &t) {
  // FIXME: varies among address spaces
  bits_program_pointer = t.src.bitsPointers();
  assert(bits_program_pointer > 0 && bits_program_pointer <= 64);
  assert(bits_program_pointer == t.tgt.bitsPointers());
}

<<<<<<< HEAD
=======
static uint64_t aligned_alloc_size(uint64_t size, unsigned align) {
  if (size <= align)
    return align;
  return add_saturate(size, align - 1);
}

>>>>>>> 84f89a91
void calculateAndInitConstants(Transform &t) {
  if (!bits_program_pointer)
    initBitsProgramPointer(t);

  const auto &globals_tgt = t.tgt.getGlobalVars();
  const auto &globals_src = t.src.getGlobalVars();
  num_globals_src = globals_src.size();
  unsigned num_globals = num_globals_src;
  uint64_t glb_alloc_aligned_size = 0;

  heap_block_alignment = 8;

  num_consts_src = 0;

  for (auto GV : globals_src) {
    if (GV->isConst())
      ++num_consts_src;
    glb_alloc_aligned_size
      = add_saturate(glb_alloc_aligned_size,
                     aligned_alloc_size(GV->size(), GV->getAlignment()));
  }

  for (auto GVT : globals_tgt) {
    auto I = find_if(globals_src.begin(), globals_src.end(),
      [GVT](auto *GV) -> bool { return GVT->getName() == GV->getName(); });
    if (I == globals_src.end()) {
      ++num_globals;
    }
    glb_alloc_aligned_size
      = add_saturate(glb_alloc_aligned_size,
                     aligned_alloc_size(GVT->size(), GVT->getAlignment()));
  }

  num_ptrinputs = 0;
  unsigned num_null_ptrinputs = 0;
  for (auto &arg : t.src.getInputs()) {
    auto n = num_ptrs(arg.getType());
    auto in = dynamic_cast<const Input*>(&arg);
    if (in && in->hasAttribute(ParamAttrs::ByVal)) {
      num_globals_src += n;
      num_globals += n;
    } else {
      num_ptrinputs += n;
      if (!in || !in->hasAttribute(ParamAttrs::NonNull))
        num_null_ptrinputs += n;
    }
  }

  // The number of local blocks.
  num_locals_src = 0;
  num_locals_tgt = 0;
  uint64_t max_gep_src = 0, max_gep_tgt = 0;
  uint64_t max_alloc_size = 0;
  uint64_t max_access_size = 0;
  uint64_t min_global_size = UINT64_MAX;

  bool has_null_pointer = false;
  bool has_int2ptr     = false;
  bool has_ptr2int     = false;
  has_alloca       = false;
  has_fncall       = false;
  has_write_fncall = false;
  has_null_block   = false;
  does_ptr_store   = false;
  does_ptr_mem_access = false;
  does_int_mem_access = false;
  observes_addresses  = false;
  bool does_any_byte_access = false;

  set<string> inaccessiblememonly_fns;
  num_inaccessiblememonly_fns = 0;

  // Mininum access size (in bytes)
  uint64_t min_access_size = 8;
  uint64_t loc_src_alloc_aligned_size = 0;
  uint64_t loc_tgt_alloc_aligned_size = 0;
  unsigned min_vect_elem_sz = 0;
  bool does_mem_access = false;
  bool has_ptr_load = false;

  auto update_min_vect_sz = [&](const Type &ty) {
    auto elemsz = minVectorElemSize(ty);
    if (min_vect_elem_sz && elemsz)
      min_vect_elem_sz = gcd(min_vect_elem_sz, elemsz);
    else if (elemsz)
      min_vect_elem_sz = elemsz;
  };

  for (auto fn : { &t.src, &t.tgt }) {
    bool is_src = fn == &t.src;
    unsigned &cur_num_locals = is_src ? num_locals_src : num_locals_tgt;
    uint64_t &cur_max_gep    = is_src ? max_gep_src : max_gep_tgt;
    uint64_t &loc_alloc_aligned_size
      = is_src ? loc_src_alloc_aligned_size : loc_tgt_alloc_aligned_size;

    for (auto &v : fn->getInputs()) {
      auto *i = dynamic_cast<const Input *>(&v);
      if (!i)
        continue;

      update_min_vect_sz(i->getType());

      if (i->hasAttribute(ParamAttrs::Dereferenceable)) {
        does_mem_access = true;
        uint64_t deref_bytes = i->getAttributes().derefBytes;
        max_access_size = max(max_access_size, deref_bytes);
      }
      if (i->hasAttribute(ParamAttrs::DereferenceableOrNull)) {
        // Optimization: unless explicitly compared with a null pointer, don't
        // set has_null_pointer to true.
        // Null constant pointer will set has_null_pointer to true anyway.
        // Note that dereferenceable_or_null implies num_ptrinputs > 0,
        // which may turn has_null_block on.
        does_mem_access = true;
        uint64_t deref_bytes = i->getAttributes().derefOrNullBytes;
        max_access_size = max(max_access_size, deref_bytes);
      }
      if (i->hasAttribute(ParamAttrs::ByVal)) {
        does_mem_access = true;
        uint64_t sz = i->getAttributes().blockSize;
        max_access_size = max(max_access_size, sz);
        min_global_size = min_global_size != UINT64_MAX
                            ? gcd(sz, min_global_size)
                            : sz;
      }
    }

    for (auto &i : fn->instrs()) {
      if (returns_local(i))
        ++cur_num_locals;

      for (auto op : i.operands()) {
        has_null_pointer |= has_nullptr(op);
        update_min_vect_sz(op->getType());
      }

      update_min_vect_sz(i.getType());

      if (auto fn = dynamic_cast<const FnCall*>(&i)) {
        has_fncall |= true;
        if (!fn->getAttributes().isAlloc()) {
          if (fn->hasAttribute(FnAttrs::InaccessibleMemOnly)) {
            if (inaccessiblememonly_fns.emplace(fn->getName()).second)
              ++num_inaccessiblememonly_fns;
          } else {
            has_write_fncall |= !fn->hasAttribute(FnAttrs::NoWrite);
          }
        }
      }

      if (auto *mi = dynamic_cast<const MemInstr *>(&i)) {
        auto [alloc, align] = mi->getMaxAllocSize();
        max_alloc_size     = max(max_alloc_size, alloc);
        loc_alloc_aligned_size = add_saturate(loc_alloc_aligned_size,
                                              aligned_alloc_size(alloc, align));
        max_access_size  = max(max_access_size, mi->getMaxAccessSize());
        cur_max_gep      = add_saturate(cur_max_gep, mi->getMaxGEPOffset());

        auto info = mi->getByteAccessInfo();
        has_ptr_load         |= info.doesPtrLoad;
        does_ptr_store       |= info.doesPtrStore;
        does_int_mem_access  |= info.hasIntByteAccess;
        does_mem_access      |= info.doesMemAccess();
        observes_addresses   |= info.observesAddresses;
        min_access_size       = gcd(min_access_size, info.byteSize);
        if (info.doesMemAccess() && !info.hasIntByteAccess &&
            !info.doesPtrLoad && !info.doesPtrStore)
          does_any_byte_access = true;

        has_alloca |= dynamic_cast<const Alloc*>(&i) != nullptr;

      } else if (isCast(ConversionOp::Int2Ptr, i) ||
                  isCast(ConversionOp::Ptr2Int, i)) {
        max_alloc_size = max_access_size = cur_max_gep = loc_alloc_aligned_size
          = UINT64_MAX;
        has_int2ptr |= isCast(ConversionOp::Int2Ptr, i) != nullptr;
        has_ptr2int |= isCast(ConversionOp::Ptr2Int, i) != nullptr;

      } else if (auto *bc = isCast(ConversionOp::BitCast, i)) {
        auto &t = bc->getType();
        min_access_size = gcd(min_access_size, getCommonAccessSize(t));

      } else if (auto *ic = dynamic_cast<const ICmp*>(&i)) {
        observes_addresses |= ic->isPtrCmp() &&
                              ic->getPtrCmpMode() == ICmp::INTEGRAL;
      }
    }
  }

  unsigned num_nonlocals_inst_src;
  {
    DenseDataFlow<CountMemBlock> df(t.src);
    num_nonlocals_inst_src = df.getResult().num_nonlocals;
  }

  does_ptr_mem_access = has_ptr_load || does_ptr_store;
  if (does_any_byte_access && !does_int_mem_access && !does_ptr_mem_access)
    // Use int bytes only
    does_int_mem_access = true;

  unsigned num_locals = max(num_locals_src, num_locals_tgt);

  for (auto glbs : { &globals_src, &globals_tgt }) {
    for (auto &glb : *glbs) {
      auto sz = max(glb->size(), (uint64_t)1u);
      max_access_size = max(sz, max_access_size);
      min_global_size = min_global_size != UINT64_MAX
                          ? gcd(sz, min_global_size)
                          : sz;
    }
  }

  // check if null block is needed
  // Global variables cannot be null pointers
  has_null_block = num_null_ptrinputs > 0 || has_null_pointer ||
                  has_ptr_load || has_fncall || has_int2ptr;

  num_nonlocals_src = num_globals_src + num_ptrinputs + num_nonlocals_inst_src +
                      num_inaccessiblememonly_fns + has_null_block;

  null_is_dereferenceable = t.src.getFnAttrs().has(FnAttrs::NullPointerIsValid);

  // Allow at least one non-const global for calls to change
  num_nonlocals_src += has_write_fncall;

  num_nonlocals = num_nonlocals_src + num_globals - num_globals_src;

  observes_addresses |= has_int2ptr || has_ptr2int;
  // condition can happen with ptr2int(poison)
  if (has_ptr2int && num_nonlocals == 0) {
    ++num_nonlocals_src;
    ++num_nonlocals;
  }

  if (!does_int_mem_access && !does_ptr_mem_access && has_fncall)
    does_int_mem_access = true;

  auto has_attr = [&](ParamAttrs::Attribute a) -> bool {
    for (auto fn : { &t.src, &t.tgt }) {
      for (auto &v : fn->getInputs()) {
        auto i = dynamic_cast<const Input*>(&v);
        if (i && i->hasAttribute(a))
          return true;
      }
    }
    return false;
  };
  // The number of bits needed to encode pointer attributes
  // nonnull and byval isn't encoded in ptr attribute bits
  has_nocapture = has_attr(ParamAttrs::NoCapture);
  has_noread = has_attr(ParamAttrs::NoRead);
  has_nowrite = has_attr(ParamAttrs::NoWrite);
  bits_for_ptrattrs = has_nocapture + has_noread + has_nowrite;

  // ceil(log2(maxblks)) + 1 for local bit
  bits_for_bid = max(1u, ilog2_ceil(max(num_locals, num_nonlocals), false))
                   + (num_locals && num_nonlocals);

  // reserve a multiple of 4 for the number of offset bits to make SMT &
  // counterexamples more readable
  // Allow an extra bit for the sign
  auto max_geps
    = bit_width(add_saturate(max(max_gep_src, max_gep_tgt), max_access_size))
        + 1;
  bits_for_offset = min(round_up(max_geps, 4), (uint64_t)t.src.bitsPtrOffset());
  bits_for_offset = min(bits_for_offset, config::max_offset_bits);
  bits_for_offset = min(bits_for_offset, bits_program_pointer);

  // ASSUMPTION: programs can only allocate up to half of address space
  // so the first bit of size is always zero.
  // We need this assumption to support negative offsets.
  bits_size_t = bit_width(max_alloc_size);
  bits_size_t = min(max(bits_for_offset, bits_size_t), bits_program_pointer-1);
  bits_size_t = min(bits_size_t, config::max_sizet_bits);

  // +1 because the pointer after the object must be valid (can't overflow)
  uint64_t loc_alloc_aligned_size
    = max(loc_src_alloc_aligned_size, loc_tgt_alloc_aligned_size);
  bits_ptr_address
    = add_saturate(
        bit_width(max(glb_alloc_aligned_size, loc_alloc_aligned_size)), 1);

  // as an (unsound) optimization, we fix the first bit of the addr for
  // local/non-local if both exist (to reduce axiom fml size)
  bool has_local_bit = (num_locals_src || num_locals_tgt) && num_nonlocals;
  bits_ptr_address = min(max(bits_size_t, bits_ptr_address) + has_local_bit,
                         bits_program_pointer);

  bits_byte = 8 * (does_mem_access ?  (unsigned)min_access_size : 1);

  bits_poison_per_byte = 1;
  if (min_vect_elem_sz > 0)
    bits_poison_per_byte = (min_vect_elem_sz % 8) ? bits_byte :
                             bits_byte / gcd(bits_byte, min_vect_elem_sz);

  strlen_unroll_cnt = 10;
  memcmp_unroll_cnt = 10;

  little_endian = t.src.isLittleEndian();

  if (config::debug)
    config::dbg() << "\nnum_locals_src: " << num_locals_src
                  << "\nnum_locals_tgt: " << num_locals_tgt
                  << "\nnum_nonlocals_src: " << num_nonlocals_src
                  << "\nnum_nonlocals: " << num_nonlocals
                  << "\nnum_inaccessiblememonly_fns: "
                    << num_inaccessiblememonly_fns
                  << "\nbits_for_bid: " << bits_for_bid
                  << "\nbits_for_offset: " << bits_for_offset
                  << "\nbits_size_t: " << bits_size_t
                  << "\nbits_ptr_address: " << bits_ptr_address
                  << "\nbits_program_pointer: " << bits_program_pointer
                  << "\nmax_alloc_size: " << max_alloc_size
                  << "\nglb_alloc_aligned_size: " << glb_alloc_aligned_size
                  << "\nloc_alloc_aligned_size: " << loc_alloc_aligned_size
                  << "\nmin_access_size: " << min_access_size
                  << "\nmax_access_size: " << max_access_size
                  << "\nbits_byte: " << bits_byte
                  << "\nbits_poison_per_byte: " << bits_poison_per_byte
                  << "\nstrlen_unroll_cnt: " << strlen_unroll_cnt
                  << "\nmemcmp_unroll_cnt: " << memcmp_unroll_cnt
                  << "\nlittle_endian: " << little_endian
                  << "\nnullptr_is_used: " << has_null_pointer
                  << "\nobserves_addresses: " << observes_addresses
                  << "\nhas_null_block: " << has_null_block
                  << "\ndoes_ptr_store: " << does_ptr_store
                  << "\ndoes_mem_access: " << does_mem_access
                  << "\ndoes_ptr_mem_access: " << does_ptr_mem_access
                  << "\ndoes_int_mem_access: " << does_int_mem_access
                  << '\n';
}


namespace tools {

TransformVerify::TransformVerify(Transform &t, bool check_each_var)
  : t(t), check_each_var(check_each_var) {
  if (check_each_var) {
    for (auto &i : t.tgt.instrs()) {
      tgt_instrs.emplace(i.getName(), &i);
    }
  }
}

pair<unique_ptr<State>, unique_ptr<State>> TransformVerify::exec() const {
  ScopedWatch symexec_watch([](auto &w) {
    if (w.seconds() > 5)
      dbg() << "WARNING: slow vcgen! Took " << w << '\n';
  });

  t.tgt.syncDataWithSrc(t.src);
  calculateAndInitConstants(t);
  State::resetGlobals();

  auto src_state = make_unique<State>(t.src, true);
  auto tgt_state = make_unique<State>(t.tgt, false);
  sym_exec(*src_state);
  tgt_state->syncSEdataWithSrc(*src_state);
  sym_exec(*tgt_state);
  src_state->mkAxioms(*tgt_state);

  return { std::move(src_state), std::move(tgt_state) };
}

Errors TransformVerify::verify() const {
  if (!t.src.getFnAttrs().refinedBy(t.tgt.getFnAttrs()))
    return { "Function attributes not refined", true };

  {
    auto src_inputs = t.src.getInputs();
    auto tgt_inputs = t.tgt.getInputs();
    auto litr = src_inputs.begin(), lend = src_inputs.end();
    auto ritr = tgt_inputs.begin(), rend = tgt_inputs.end();

    while (litr != lend && ritr != rend) {
      auto *lv = dynamic_cast<const Input*>(&*litr);
      auto *rv = dynamic_cast<const Input*>(&*ritr);
      if (lv->getType().toString() != rv->getType().toString())
        return { "Signature mismatch between src and tgt", false };

      if (!lv->getAttributes().refinedBy(rv->getAttributes()))
        return { "Parameter attributes not refined", true };

      ++litr;
      ++ritr;
    }

    if (litr != lend || ritr != rend)
      return { "Signature mismatch between src and tgt", false };
  }

  // Check sizes of global variables
  auto globals_tgt = t.tgt.getGlobalVars();
  auto globals_src = t.src.getGlobalVars();
  for (auto GVS : globals_src) {
    auto I = find_if(globals_tgt.begin(), globals_tgt.end(),
      [GVS](auto *GV) -> bool { return GVS->getName() == GV->getName(); });
    if (I == globals_tgt.end())
      continue;

    auto GVT = *I;
    if (GVS->size() != GVT->size()) {
      stringstream ss;
      ss << "Unsupported interprocedural transformation: global variable "
         << GVS->getName() << " has different size in source and target ("
         << GVS->size() << " vs " << GVT->size()
         << " bytes)";
      return { ss.str(), false };
    } else if (GVS->isConst() && !GVT->isConst()) {
      stringstream ss;
      ss << "Transformation is incorrect because global variable "
         << GVS->getName() << " is const in source but not in target";
      return { ss.str(), true };
    } else if (!GVS->isConst() && GVT->isConst()) {
      stringstream ss;
      ss << "Unsupported interprocedural transformation: global variable "
         << GVS->getName() << " is const in target but not in source";
      return { ss.str(), false };
    }
  }
  for (auto GVT : globals_tgt) {
    auto I = find_if(globals_src.begin(), globals_src.end(),
      [GVT](auto *GV) -> bool { return GVT->getName() == GV->getName(); });
    if (I != globals_src.end())
      continue;

    if (!GVT->isConst()) {
        string s = "Unsupported interprocedural transformation: non-constant "
                   "global variable " + GVT->getName() + " is introduced in"
                   " target";
        return { std::move(s), false };
    }
  }

  Errors errs;
  try {
    auto [src_state, tgt_state] = exec();

    if (check_each_var) {
      for (auto &[var, val] : src_state->getValues()) {
        auto &name = var->getName();
        if (name[0] != '%' || !dynamic_cast<const Instr*>(var))
          continue;

        auto &val_tgt = tgt_state->at(*tgt_instrs.at(name));
        check_refinement(errs, t, *src_state, *tgt_state, var, var->getType(),
                         val, val_tgt, check_each_var);
        if (errs)
          return errs;
      }
    }

    check_refinement(errs, t, *src_state, *tgt_state, nullptr, t.src.getType(),
                     src_state->returnVal(), tgt_state->returnVal(),
                     check_each_var);
  } catch (AliveException e) {
    return std::move(e);
  }
  return errs;
}


TypingAssignments::TypingAssignments(const expr &e) : s(true), sneg(true) {
  if (e.isTrue()) {
    has_only_one_solution = true;
  } else {
    EnableSMTQueriesTMP tmp;
    s.add(e);
    sneg.add(!e);
    r = s.check();
  }
}

TypingAssignments::operator bool() const {
  return !is_unsat && (has_only_one_solution || r.isSat());
}

void TypingAssignments::operator++(void) {
  if (has_only_one_solution) {
    is_unsat = true;
  } else {
    EnableSMTQueriesTMP tmp;
    s.block(r.getModel(), &sneg);
    r = s.check();
    assert(r.isSat() || r.isUnsat());
  }
}

TypingAssignments TransformVerify::getTypings() const {
  auto c = t.src.getTypeConstraints() && t.tgt.getTypeConstraints();

  if (t.precondition)
    c &= t.precondition->getTypeConstraints();

  // return type
  c &= t.src.getType() == t.tgt.getType();

  if (check_each_var) {
    for (auto &i : t.src.instrs()) {
      if (!i.isVoid())
        c &= i.getType() == tgt_instrs.at(i.getName())->getType();
    }
  }
  return { std::move(c) };
}

void TransformVerify::fixupTypes(const TypingAssignments &ty) {
  if (ty.has_only_one_solution)
    return;
  if (t.precondition)
    t.precondition->fixupTypes(ty.r.getModel());
  t.src.fixupTypes(ty.r.getModel());
  t.tgt.fixupTypes(ty.r.getModel());
}

static map<string_view, Instr*> can_remove_init(Function &fn) {
  map<string_view, Instr*> to_remove;
  auto &bb = fn.getFirstBB();
  if (bb.getName() != "#init")
    return to_remove;

  bool has_int2ptr = false;
  for (auto &i : fn.instrs()) {
    if (isCast(ConversionOp::Int2Ptr, i)) {
      has_int2ptr = true;
      break;
    }
  }

  vector<Value*> worklist;
  set<const Value*> seen;
  auto users = fn.getUsers();

  for (auto &i : bb.instrs()) {
    if (!dynamic_cast<const Store*>(&i))
      continue;
    auto gvar = i.operands()[1];
    worklist.emplace_back(gvar);
    seen.emplace(&i);

    bool needed = false;
    do {
      auto user = worklist.back();
      worklist.pop_back();
      if (!seen.emplace(user).second)
        continue;

      // OK, we can't observe which memory it reads
      if (dynamic_cast<FnCall*>(user))
        continue;

      if (isCast(ConversionOp::Ptr2Int, *user)) {
        // int2ptr can potentially alias with anything, so play on the safe side
        if (has_int2ptr) {
          needed = true;
          break;
        }
        continue;
      }

      // if (p == @const) read(load p) ; this should read @const (or raise UB)
      if (dynamic_cast<ICmp*>(user)) {
        needed = true;
        break;
      }

      // no useful users
      if (dynamic_cast<Return*>(user))
        continue;

      if (dynamic_cast<MemInstr*>(user) && !dynamic_cast<GEP*>(user)) {
        needed = true;
        break;
      }

      if (auto I = users.find(user);
          I != users.end()) {
        for (auto &[user, _] : I->second) {
          worklist.emplace_back(user);
        }
      }
    } while (!worklist.empty());

    worklist.clear();
    seen.clear();

    if (!needed)
      to_remove.emplace(gvar->getName(), const_cast<Instr*>(&i));
  }
  return to_remove;
}

static void remove_unreachable_bbs(Function &f) {
  vector<BasicBlock*> wl = { &f.getFirstBB() };
  set<BasicBlock*> reachable;

  do {
    auto bb = wl.back();
    wl.pop_back();
    if (!reachable.emplace(bb).second || bb->empty())
      continue;

    if (auto instr = dynamic_cast<JumpInstr*>(&bb->back())) {
      for (auto &target : instr->targets()) {
        wl.emplace_back(const_cast<BasicBlock*>(&target));
      }
    }
  } while (!wl.empty());

  auto all_bbs = f.getBBs(); // copy intended
  vector<string> unreachable;
  for (auto bb : all_bbs) {
    if (!reachable.count(bb)) {
      unreachable.emplace_back(bb->getName());
      f.removeBB(*bb);
    }
  }

  for (auto &i : f.instrs()) {
    if (auto phi = dynamic_cast<const Phi*>(&i)) {
      for (auto &bb : unreachable) {
        const_cast<Phi*>(phi)->removeValue(bb);
      }
    }
  }
}

static void optimize_ptrcmp(Function &f) {
  auto is_inbounds = [](const Value &v) {
    if (auto *gep = dynamic_cast<const GEP*>(&v))
      return gep->isInBounds();

    if (!returns_local(v))
      return false;

    if (auto *call = dynamic_cast<const FnCall*>(&v)) {
      auto &attrs = call->getAttributes();
      if (attrs.derefBytes > 0 || attrs.derefOrNullBytes > 0)
        return true;
      return false;
    }
    return true;
  };

  for (auto &i : f.instrs()) {
    auto *icmp = dynamic_cast<const ICmp*>(&i);
    if (!icmp)
      continue;

    auto cond = icmp->getCond();
    bool is_eq = cond == ICmp::EQ || cond == ICmp::NE;
    bool is_signed_cmp = cond == ICmp::SLE || cond == ICmp::SLT ||
                         cond == ICmp::SGE || cond == ICmp::SGT;

    auto ops = icmp->operands();
    auto *op0 = ops[0];
    auto *op1 = ops[1];
    if (is_eq &&
        ((is_inbounds(*op0) && dynamic_cast<const NullPointerValue*>(op1)) ||
         (is_inbounds(*op1) && dynamic_cast<const NullPointerValue*>(op0)))) {
      // (gep inbounds p, ofs) == null
      const_cast<ICmp*>(icmp)->setPtrCmpMode(ICmp::PROVENANCE);
    }

    auto base0 = get_base_ptr(op0);
    auto base1 = get_base_ptr(op1);
    if (base0 && base0 == base1) {
      if (is_eq)
        const_cast<ICmp*>(icmp)->setPtrCmpMode(ICmp::PROVENANCE);
      else if (is_inbounds(*op0) && is_inbounds(*op1) && !is_signed_cmp)
        // Even if op0 and op1 are inbounds, 'icmp slt op0, op1' must
        // compare underlying addresses because it is possible for the block
        // to span across [a, b] where a >s 0 && b <s 0.
        const_cast<ICmp*>(icmp)->setPtrCmpMode(ICmp::OFFSETONLY);
    }
  }
}

void Transform::preprocess() {
  remove_unreachable_bbs(src);
  remove_unreachable_bbs(tgt);

  // remove store of initializers to global variables that aren't needed to
  // verify the transformation
  // We only remove inits if it's possible to remove from both programs to keep
  // memories syntactically equal
  auto remove_init_tgt = can_remove_init(tgt);
  for (auto &[name, isrc] : can_remove_init(src)) {
    auto Itgt = remove_init_tgt.find(name);
    if (Itgt == remove_init_tgt.end())
      continue;
    src.getFirstBB().delInstr(isrc);
    tgt.getFirstBB().delInstr(Itgt->second);
    // TODO: check that tgt init refines that of src
  }

  // remove constants introduced in target
  auto src_gvs = src.getGlobalVarNames();
  for (auto &[name, itgt] : remove_init_tgt) {
    if (find(src_gvs.begin(), src_gvs.end(), name.substr(1)) == src_gvs.end())
      tgt.getFirstBB().delInstr(itgt);
  }

  // optimize pointer comparisons
  optimize_ptrcmp(src);
  optimize_ptrcmp(tgt);

  // remove side-effect free instructions without users
  vector<Instr*> to_remove;
  for (auto fn : { &src, &tgt }) {
    bool changed;
    do {
      auto users = fn->getUsers();
      changed = false;

      for (auto bb : fn->getBBs()) {
        for (auto &i : bb->instrs()) {
          auto i_ptr = const_cast<Instr*>(&i);
          if (hasNoSideEffects(i) && !users.count(i_ptr))
            to_remove.emplace_back(i_ptr);
        }

        for (auto i : to_remove) {
          bb->delInstr(i);
          changed = true;
        }
        to_remove.clear();
      }

      changed |=
        fn->removeUnusedStuff(users, fn == &src ? vector<string_view>()
                                                : src.getGlobalVarNames());
    } while (changed);
  }

  // bits_program_pointer is used by unroll. Initialize it in advance
  initBitsProgramPointer(*this);

  src.unroll(config::src_unroll_cnt);
  tgt.unroll(config::tgt_unroll_cnt);
}

void Transform::print(ostream &os, const TransformPrintOpts &opt) const {
  os << "\n----------------------------------------\n";
  if (!name.empty())
    os << "Name: " << name << '\n';
  if (precondition) {
    precondition->print(os << "Pre: ");
    os << '\n';
  }
  src.print(os, opt.print_fn_header);
  os << "=>\n";
  tgt.print(os, opt.print_fn_header);
}

ostream& operator<<(ostream &os, const Transform &t) {
  t.print(os, {});
  return os;
}

}<|MERGE_RESOLUTION|>--- conflicted
+++ resolved
@@ -753,15 +753,12 @@
   assert(bits_program_pointer == t.tgt.bitsPointers());
 }
 
-<<<<<<< HEAD
-=======
 static uint64_t aligned_alloc_size(uint64_t size, unsigned align) {
   if (size <= align)
     return align;
   return add_saturate(size, align - 1);
 }
 
->>>>>>> 84f89a91
 void calculateAndInitConstants(Transform &t) {
   if (!bits_program_pointer)
     initBitsProgramPointer(t);
