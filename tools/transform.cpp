// Copyright (c) 2018-present The Alive2 Authors.
// Distributed under the MIT license that can be found in the LICENSE file.

#include "tools/transform.h"
#include "ir/globals.h"
#include "ir/state.h"
#include "smt/expr.h"
#include "smt/smt.h"
#include "smt/solver.h"
#include "util/config.h"
#include "util/dataflow.h"
#include "util/errors.h"
#include "util/stopwatch.h"
#include "util/symexec.h"
#include <algorithm>
#include <iostream>
#include <map>
#include <numeric>
#include <set>
#include <sstream>
#include <unordered_map>

using namespace IR;
using namespace smt;
using namespace tools;
using namespace util;
using namespace std;
using util::config::dbg;


static bool is_arbitrary(const expr &e) {
  if (e.isConst())
    return false;
  return check_expr(expr::mkForAll(e.vars(), expr::mkVar("#someval", e) != e)).
           isUnsat();
}

static void print_single_varval(ostream &os, const State &st, const Model &m,
                                const Value *var, const Type &type,
                                const StateValue &val, unsigned child) {
  if (dynamic_cast<const VoidType*>(&type)) {
    os << "void";
    return;
  }

  if (!val.isValid()) {
    os << "(invalid expr)";
    return;
  }

  // Best effort detection of poison if model is partial
  if (auto v = m.eval(val.non_poison);
      (v.isFalse() || check_expr(!v).isSat())) {
    os << "poison";
    return;
  }

  if (auto *in = dynamic_cast<const Input*>(var)) {
    auto var = in->getUndefVar(type, child);
    if (var.isValid() && m.eval(var, false).isAllOnes()) {
      os << "undef";
      return;
    }
  }

  // TODO: detect undef bits (total or partial) with an SMT query

  expr partial = m.eval(val.value);
  if (is_arbitrary(partial)) {
    os << "any";
    return;
  }

  type.printVal(os, st, m.eval(val.value, true));

  // undef variables may not have a model since each read uses a copy
  // TODO: add intervals of possible values for ints at least?
  if (!partial.isConst()) {
    // some functions / vars may not have an interpretation because it's not
    // needed, not because it's undef
    for (auto &var : partial.vars()) {
      if (isUndef(var)) {
        os << "\t[based on undef value]";
        break;
      }
    }
  }
}

<<<<<<< HEAD
       void print_varval(ostream &os, const State &st, const Model &m,
                         const Value *var, const Type &type,
                         const StateValue &val, unsigned child = 0) {
=======
void tools::print_model_val(ostream &os, const State &st, const Model &m,
                            const Value *var, const Type &type,
                            const StateValue &val, unsigned child) {
>>>>>>> 55108e42
  if (!type.isAggregateType()) {
    print_single_varval(os, st, m, var, type, val, child);
    return;
  }

  os << (type.isStructType() ? "{ " : "< ");
  auto agg = type.getAsAggregateType();
  for (unsigned i = 0, e = agg->numElementsConst(); i < e; ++i) {
    if (i != 0)
      os << ", ";
    tools::print_model_val(os, st, m, var, agg->getChild(i),
                           agg->extract(val, i), child + i);
  }
  os << (type.isStructType() ? " }" : " >");
}


using print_var_val_ty = function<void(ostream&, const Model&)>;

static bool error(Errors &errs, const State &src_state, const State &tgt_state,
                  const Result &r, const Value *var, const char *msg,
                  bool check_each_var, print_var_val_ty print_var_val) {

  if (r.isInvalid()) {
    errs.add("Invalid expr", false);
    return true;
  }

  if (r.isTimeout()) {
    errs.add("Timeout", false);
    return false;
  }

  if (r.isError()) {
    errs.add("SMT Error: " + r.getReason(), false);
    return false;
  }

  if (r.isSkip()) {
    errs.add("Skip", false);
    return true;
  }

  stringstream s;
  string empty;
  auto &var_name = var ? var->getName() : empty;
  auto &m = r.getModel();

  {
    // filter out approximations that don't contribute to the bug
    // i.e., they don't show up in the SMT model
    set<string> approx;
    for (auto *v : { &src_state.getApproximations(),
                     &tgt_state.getApproximations() }) {
      for (auto &[msg, var] : *v) {
        if (!var || m.hasFnModel(*var))
          approx.emplace(msg);
      }
    }

    if (!approx.empty()) {
      s << "Couldn't prove the correctness of the transformation\n"
          "Alive2 approximated the semantics of the programs and therefore we\n"
          "cannot conclude whether the bug found is valid or not.\n\n"
          "Approximations done:\n";
      for (auto &msg : approx) {
        s << " - " << msg << '\n';
      }
      errs.add(s.str(), false);
      return false;
    }
  }

  s << msg;
  if (!var_name.empty())
    s << " for " << *var;
  s << "\n\nExample:\n";

  for (auto &[var, val] : src_state.getValues()) {
    if (!dynamic_cast<const Input*>(var) &&
        !dynamic_cast<const ConstantInput*>(var))
      continue;
    s << *var << " = ";
    print_model_val(s, src_state, m, var, var->getType(), val.val);
    s << '\n';
  }

  set<string> seen_vars;
  for (auto st : { &src_state, &tgt_state }) {
    if (!check_each_var) {
      if (st->isSource()) {
        s << "\nSource:\n";
      } else {
        s << "\nTarget:\n";
      }
    }

    auto *bb = &st->getFn().getFirstBB();

    for (auto &[var, val] : st->getValues()) {
      auto &name = var->getName();
      if (name == var_name)
        break;

      auto *i = dynamic_cast<const Instr*>(var);
      if (!i || &st->getFn().bbOf(*i) != bb ||
          (check_each_var && !seen_vars.insert(name).second))
        continue;

      if (auto *jmp = dynamic_cast<const JumpInstr*>(var)) {
        bool jumped = false;
        for (auto &dst : jmp->targets()) {
          const expr &cond = st->getJumpCond(*bb, dst);
          if ((jumped = !m.eval(cond).isFalse())) {
            s << "  >> Jump to " << dst.getName() << '\n';
            bb = &dst;
            break;
          }
        }

        if (jumped) {
          continue;
        } else {
          s << "UB triggered on " << name << '\n';
          break;
        }
      }

      if (!dynamic_cast<const Return*>(var) && // domain always false after exec
          !m.eval(val.domain).isTrue()) {
        s << *var << " = UB triggered!\n";
        break;
      }

      if (name[0] != '%')
        continue;

      s << *var << " = ";
      print_model_val(s, const_cast<State&>(*st), m, var, var->getType(),
                      val.val);
      s << '\n';
    }

    st->getMemory().print(s, m);
  }

  print_var_val(s, m);
  errs.add(s.str(), true);
  return false;
}


static void instantiate_undef(const Input *in, map<expr, expr> &instances,
                              const Type &ty, unsigned child) {
  if (auto agg = ty.getAsAggregateType()) {
    for (unsigned i = 0, e = agg->numElementsConst(); i < e; ++i) {
      if (!agg->isPadding(i))
        instantiate_undef(in, instances, agg->getChild(i), child + i);
    }
    return;
  }

  // Bail out if it gets too big. It's unlikely we can solve it anyway.
  if (instances.size() >= 128 || hit_half_memory_limit())
    return;

  auto var = in->getUndefVar(ty, child);
  if (!var.isValid())
    return;

  // TODO: add support for per-bit input undef
  assert(var.bits() == 1);

  map<expr, expr> instances2;
  expr nums[2] = { expr::mkUInt(0, 1), expr::mkUInt(1, 1) };

  for (auto I = instances.begin(); I != instances.end();
       I = instances.erase(I)) {

    if (hit_half_memory_limit()) {
      instances2.insert(instances.begin(), instances.end());
      break;
    }

    auto &[e, v] = *I;
    for (unsigned i = 0; i < 2; ++i) {
      expr newexpr = e.subst(var, nums[i]);
      if (newexpr.eq(e)) {
        instances2[move(newexpr)] = move(v);
        break;
      }

      newexpr = newexpr.simplify();
      if (newexpr.isFalse())
        continue;

      // keep 'var' variables for counterexample printing
      instances2.try_emplace(move(newexpr), v && var == nums[i]);
    }
  }
  instances = move(instances2);
}

static expr preprocess(const Transform &t, const set<expr> &qvars0,
                       const set<expr> &undef_qvars, expr &&e) {
  if (hit_half_memory_limit())
    return expr::mkForAll(qvars0, move(e));

  // eliminate all quantified boolean vars; Z3 gets too slow with those
  auto qvars = qvars0;
  unsigned num_qvars_subst = 0;
  for (auto I = qvars.begin(); I != qvars.end(); ) {
    auto &var = *I;
    if (!var.isBool()) {
      ++I;
      continue;
    }
    if (hit_half_memory_limit())
      break;

    e = (e.subst(var, true) && e.subst(var, false)).simplify();
    I = qvars.erase(I);

    // Z3's subst is *super* slow; avoid exponential run-time
    if (++num_qvars_subst == 5)
      break;
  }

  if (config::disable_undef_input || undef_qvars.empty() ||
      hit_half_memory_limit())
    return expr::mkForAll(qvars, move(e));

  // manually instantiate undef masks
  map<expr, expr> instances({ { move(e), true } });

  for (auto &i : t.src.getInputs()) {
    if (auto in = dynamic_cast<const Input*>(&i))
      instantiate_undef(in, instances, i.getType(), 0);
  }

  expr insts(false);
  for (auto &[e, v] : instances) {
    insts |= expr::mkForAll(qvars, move(const_cast<expr&>(e))) && v;
  }
  return insts;
}


static expr
encode_undef_refinement_per_elem(const Type &ty, const StateValue &sva,
                                 expr &&a2, expr &&b, expr &&b2) {
  const auto *aty = ty.getAsAggregateType();
  if (!aty)
    return sva.non_poison && sva.value == a2 && b != b2;

  StateValue sva2{move(a2), expr()};
  StateValue svb{move(b), expr()}, svb2{move(b2), expr()};
  expr result = false;

  for (unsigned i = 0; i < aty->numElementsConst(); ++i) {
    if (!aty->isPadding(i))
      result |= encode_undef_refinement_per_elem(aty->getChild(i),
                  aty->extract(sva, i), aty->extract(sva2, i).value,
                  aty->extract(svb, i).value, aty->extract(svb2, i).value);
  }
  return result;
}

// Returns negation of refinement
static expr encode_undef_refinement(const Type &type, const State::ValTy &a,
                                    const State::ValTy &b) {
  // Undef refinement: (src-nonpoison /\ src-nonundef) -> tgt-nonundef
  //
  // Full refinement formula:
  //   forall I .
  //    (forall N . src_nonpoison(I, N) /\ retval_src(I, N) == retval_src(I, 0))
  //      -> (forall N . retval_tgt(I, N) == retval_tgt(I, 0)

  if (dynamic_cast<const VoidType *>(&type))
    return false;
  if (b.undef_vars.empty())
    // target is never undef
    return false;

  auto subst = [](const auto &val) {
    vector<pair<expr, expr>> repls;
    for (auto &v : val.undef_vars) {
      repls.emplace_back(v, expr::some(v));
    }
    return val.val.value.subst(repls);
  };

  return encode_undef_refinement_per_elem(type, a.val, subst(a),
                                          expr(b.val.value), subst(b));
}

static void
check_refinement(Errors &errs, const Transform &t, const State &src_state,
                 const State &tgt_state, const Value *var, const Type &type,
                 const expr &fndom_a, const State::ValTy &ap,
                 const expr &fndom_b, const State::ValTy &bp,
                 bool check_each_var) {
  if (check_expr(!src_state.sinkDomain()).isUnsat()) {
    errs.add("The source program doesn't reach a return instruction.\n"
             "Consider increasing the unroll factor if it has loops", false);
    return;
  }

  auto sink_tgt = tgt_state.sinkDomain();
  if (check_expr(!sink_tgt).isUnsat()) {
    errs.add("The target program doesn't reach a return instruction.\n"
             "Consider increasing the unroll factor if it has loops", false);
    return;
  }

  auto &dom_a = ap.domain;
  auto &dom_b = bp.domain;
  auto &a = ap.val;
  auto &b = bp.val;

  auto &uvars = ap.undef_vars;
  auto qvars = src_state.getQuantVars();
  qvars.insert(ap.undef_vars.begin(), ap.undef_vars.end());
  auto &fn_qvars = tgt_state.getFnQuantVars();
  qvars.insert(fn_qvars.begin(), fn_qvars.end());

  AndExpr axioms = src_state.getAxioms();
  axioms.add(tgt_state.getAxioms());

  // note that precondition->toSMT() may add stuff to getPre,
  // so order here matters
  // FIXME: broken handling of transformation precondition
  //src_state.startParsingPre();
  //expr pre = t.precondition ? t.precondition->toSMT(src_state) : true;
  auto pre_src_and = src_state.getPre();
  auto &pre_tgt_and = tgt_state.getPre();

  // optimization: rewrite "tgt /\ (src -> foo)" to "tgt /\ foo" if src = tgt
  pre_src_and.del(pre_tgt_and);
  expr pre_src = pre_src_and();
  expr pre_tgt = pre_tgt_and();

  expr axioms_expr = axioms();
  pre_tgt &= !sink_tgt;

  if (check_expr(axioms_expr && (pre_src && pre_tgt)).isUnsat()) {
    errs.add("Precondition is always false", false);
    return;
  }

  expr pre_src_exists, pre_src_forall;
  {
    vector<pair<expr,expr>> repls;
    auto vars_pre = pre_src.vars();
    for (auto &v : qvars) {
      if (vars_pre.count(v))
        repls.emplace_back(v, expr::mkFreshVar("#exists", v));
    }
    pre_src_exists = pre_src.subst(repls);
    pre_src_forall = pre_src_exists.eq(pre_src) ? true : pre_src;
  }
  expr pre = pre_src_exists && pre_tgt && src_state.getFnPre();
  pre_src_forall &= tgt_state.getFnPre();

  auto mk_fml = [&](expr &&refines) -> expr {
    // from the check above we already know that
    // \exists v,v' . pre_tgt(v') && pre_src(v) is SAT (or timeout)
    // so \forall v . pre_tgt && (!pre_src(v) || refines) simplifies to:
    // (pre_tgt && !pre_src) || (!pre_src && false) ->   [assume refines=false]
    // \forall v . (pre_tgt && !pre_src(v)) ->  [\exists v . pre_src(v)]
    // false
    if (refines.isFalse())
      return move(refines);

    return axioms_expr &&
            preprocess(t, qvars, uvars, pre && pre_src_forall.implies(refines));
  };

  auto check = [&](expr &&e, auto &&printer, const char *msg) {
    e = mk_fml(move(e));
    auto res = check_expr(e);
    if (!res.isUnsat() &&
        !error(errs, src_state, tgt_state, res, var, msg, check_each_var,
               printer))
      return false;
    return true;
  };

#define CHECK(fml, printer, msg) \
  if (!check(fml, printer, msg)) \
    return

  // 1. Check UB
  CHECK(fndom_a.notImplies(fndom_b),
        [](ostream&, const Model&){}, "Source is more defined than target");

  // 2. Check return domain (noreturn check)
  {
    expr dom_constr;
    if (dom_a.eq(fndom_a) && dom_b.eq(fndom_b)) { // A /\ B /\ A != B
      dom_constr = false;
    } else {
      dom_constr = (fndom_a && fndom_b) && dom_a != dom_b;
    }

    CHECK(move(dom_constr),
          [](ostream&, const Model&){},
          "Source and target don't have the same return domain");
  }

  // 3. Check poison
  auto print_value = [&](ostream &s, const Model &m) {
    s << "Source value: ";
    print_model_val(s, src_state, m, var, type, a);
    s << "\nTarget value: ";
    print_model_val(s, tgt_state, m, var, type, b);
  };

  auto [poison_cnstr, value_cnstr] = type.refines(src_state, tgt_state, a, b);
  expr dom = dom_a && dom_b;

  CHECK(dom && !poison_cnstr,
        print_value, "Target is more poisonous than source");

  // 4. Check undef
  CHECK(dom && encode_undef_refinement(type, ap, bp),
        print_value, "Target's return value is more undefined");

  // 5. Check value
  CHECK(dom && !value_cnstr, print_value, "Value mismatch");

  // 6. Check memory
  auto src_mem = src_state.returnMemory();
  auto tgt_mem = tgt_state.returnMemory();
  auto [memory_cnstr0, ptr_refinement0, mem_undef]
    = src_mem.refined(tgt_mem, false);
  auto &ptr_refinement = ptr_refinement0;
  qvars.insert(mem_undef.begin(), mem_undef.end());

  auto print_ptr_load = [&](ostream &s, const Model &m) {
    set<expr> undef;
    Pointer p(src_mem, m[ptr_refinement()]);
    s << "\nMismatch in " << p
      << "\nSource value: " << Byte(src_mem, m[src_mem.raw_load(p, undef)()])
      << "\nTarget value: " << Byte(tgt_mem, m[tgt_mem.raw_load(p, undef)()]);
  };

  CHECK(dom && !(memory_cnstr0.isTrue() ? memory_cnstr0
                                        : value_cnstr && memory_cnstr0),
        print_ptr_load, "Mismatch in memory");

#undef CHECK
}

static bool has_nullptr(const Value *v) {
  if (dynamic_cast<const NullPointerValue*>(v) ||
      (dynamic_cast<const UndefValue*>(v) && hasPtr(v->getType())))
      // undef pointer points to the nullblk
    return true;

  if (auto agg = dynamic_cast<const AggregateValue*>(v)) {
    for (auto val : agg->getVals()) {
      if (has_nullptr(val))
        return true;
    }
  }

  return false;
}

static unsigned num_ptrs(const Type &ty) {
  unsigned n = ty.isPtrType();
  if (auto aty = ty.getAsAggregateType())
    n += aty->numPointerElements();
  return n;
}

static bool returns_local(const Value &v) {
  // no alias fns return local block
  if (auto call = dynamic_cast<const FnCall*>(&v))
    return call->getAttributes().has(FnAttrs::NoAlias);

  return dynamic_cast<const Alloc*>(&v) ||
         dynamic_cast<const Malloc*>(&v) ||
         dynamic_cast<const Calloc*>(&v);
}

static Value *get_base_ptr(Value *ptr) {
  vector<Value*> todo = { ptr };
  Value *base_ptr = nullptr;
  set<Value*> seen;
  do {
    ptr = todo.back();
    todo.pop_back();
    if (!seen.insert(ptr).second)
      continue;

    if (auto gep = dynamic_cast<GEP*>(ptr)) {
      todo.emplace_back(&gep->getPtr());
      continue;
    }

    if (auto c = isNoOp(*ptr)) {
      todo.emplace_back(c);
      continue;
    }

    if (auto phi = dynamic_cast<Phi*>(ptr)) {
      auto ops = phi->operands();
      todo.insert(todo.end(), ops.begin(), ops.end());
      continue;
    }

    if (auto s = dynamic_cast<Select*>(ptr)) {
      todo.emplace_back(s->getTrueValue());
      todo.emplace_back(s->getFalseValue());
      continue;
    }

    if (base_ptr && base_ptr != ptr)
      return nullptr;

    base_ptr = ptr;

  } while (!todo.empty());

  return base_ptr;
}

static bool may_be_nonlocal(Value *ptr) {
  vector<Value*> todo = { ptr };
  set<Value*> seen;
  do {
    ptr = todo.back();
    todo.pop_back();
    if (!seen.insert(ptr).second)
      continue;

    if (returns_local(*ptr))
      continue;

    if (auto gep = dynamic_cast<GEP*>(ptr)) {
      todo.emplace_back(&gep->getPtr());
      continue;
    }

    if (auto c = isNoOp(*ptr)) {
      todo.emplace_back(c);
      continue;
    }

    if (auto phi = dynamic_cast<Phi*>(ptr)) {
      auto ops = phi->operands();
      todo.insert(todo.end(), ops.begin(), ops.end());
      continue;
    }

    if (auto s = dynamic_cast<Select*>(ptr)) {
      todo.emplace_back(s->getTrueValue());
      todo.emplace_back(s->getFalseValue());
      continue;
    }
    return true;

  } while (!todo.empty());

  return false;
}

static pair<Value*, uint64_t> collect_gep_offsets(Value &v) {
  Value *ptr = &v;
  uint64_t offset = 0;

  while (true) {
    if (auto gep = dynamic_cast<GEP*>(ptr)) {
      uint64_t off = gep->getMaxGEPOffset();
      if (off != UINT64_MAX) {
        ptr = &gep->getPtr();
        offset += off;
        continue;
      }
    }
    break;
  }

  return { ptr, offset };
}

static unsigned returns_nonlocal(const Instr &inst,
                                 set<pair<Value*, uint64_t>> &cache) {
  bool rets_nonloc = false;

  if (dynamic_cast<const FnCall*>(&inst) ||
      isCast(ConversionOp::Int2Ptr, inst)) {
    rets_nonloc = true;
  }
  else if (auto load = dynamic_cast<const Load *>(&inst)) {
    if (may_be_nonlocal(&load->getPtr())) {
      rets_nonloc = cache.emplace(collect_gep_offsets(load->getPtr())).second;
    }
  }
  return rets_nonloc ? num_ptrs(inst.getType()) : 0;
}

namespace {
struct CountMemBlock {
  unsigned num_nonlocals = 0;
  set<pair<Value*, uint64_t>> nonlocal_cache;

  void exec(const Instr &i, CountMemBlock &glb_data) {
    if (returns_local(i)) {
      // TODO: can't be path sensitive yet
    } else {
      num_nonlocals += returns_nonlocal(i, nonlocal_cache);
      glb_data.num_nonlocals += returns_nonlocal(i, glb_data.nonlocal_cache);
      num_nonlocals = min(num_nonlocals, glb_data.num_nonlocals);
    }
  }

  void merge(const CountMemBlock &other) {
    // if LHS has x more non-locals than RHS, then it gets to keep the first
    // x cached accessed pointers, as for sure we have accessed all common
    // pointers plus x extra pointers if we go through the LHS path
    unsigned delta = num_nonlocals - other.num_nonlocals;
    bool lhs_larger = num_nonlocals >= other.num_nonlocals;
    if (!lhs_larger) {
      num_nonlocals = other.num_nonlocals;
      delta = -delta;
    }

    for (auto I = nonlocal_cache.begin(); I != nonlocal_cache.end(); ) {
      if (other.nonlocal_cache.count(*I)) {
        ++I;
      } else if (delta > 0) {
        ++I;
        --delta;
      } else {
        I = nonlocal_cache.erase(I);
      }
    }

    for (auto &e : other.nonlocal_cache) {
      if (delta > 0 && nonlocal_cache.emplace(e).second) {
        --delta;
      }
    }
  }
};
}


static void initBitsProgramPointer(Transform &t) {
  // FIXME: varies among address spaces
  bits_program_pointer = t.src.bitsPointers();
  assert(bits_program_pointer > 0 && bits_program_pointer <= 64);
  assert(bits_program_pointer == t.tgt.bitsPointers());
}

void calculateAndInitConstants(Transform &t) {
  if (!bits_program_pointer)
    initBitsProgramPointer(t);

  const auto &globals_tgt = t.tgt.getGlobalVars();
  const auto &globals_src = t.src.getGlobalVars();
  num_globals_src = globals_src.size();
  unsigned num_globals = num_globals_src;

  heap_block_alignment = 8;

  num_consts_src = 0;

  for (auto GV : globals_src) {
    if (GV->isConst())
      ++num_consts_src;
  }

  for (auto GVT : globals_tgt) {
    auto I = find_if(globals_src.begin(), globals_src.end(),
      [GVT](auto *GV) -> bool { return GVT->getName() == GV->getName(); });
    if (I == globals_src.end()) {
      ++num_globals;
    }
  }

  num_ptrinputs = 0;
  unsigned num_null_ptrinputs = 0;
  for (auto &arg : t.src.getInputs()) {
    auto n = num_ptrs(arg.getType());
    auto in = dynamic_cast<const Input*>(&arg);
    if (in && in->hasAttribute(ParamAttrs::ByVal)) {
      num_globals_src += n;
      num_globals += n;
    } else {
      num_ptrinputs += n;
      if (!in || !in->hasAttribute(ParamAttrs::NonNull))
        num_null_ptrinputs += n;
    }
  }

  // The number of local blocks.
  num_locals_src = 0;
  num_locals_tgt = 0;
  uint64_t max_gep_src = 0, max_gep_tgt = 0;
  uint64_t max_alloc_size = 0;
  uint64_t max_aligned_size = 0;
  uint64_t max_access_size = 0;
  uint64_t min_global_size = UINT64_MAX;

  bool nullptr_is_used = false;
  bool has_int2ptr     = false;
  bool has_ptr2int     = false;
  has_alloca       = false;
  has_dead_allocas = false;
  has_malloc       = false;
  has_free         = false;
  has_fncall       = false;
  has_null_block   = false;
  does_ptr_store   = false;
  does_ptr_mem_access = false;
  does_int_mem_access = false;
  observes_addresses  = false;
  bool does_any_byte_access = false;

  // Mininum access size (in bytes)
  uint64_t min_access_size = 8;
  unsigned min_vect_elem_sz = 0;
  bool does_mem_access = false;
  bool has_ptr_load = false;

  for (auto fn : { &t.src, &t.tgt }) {
    unsigned &cur_num_locals = fn == &t.src ? num_locals_src : num_locals_tgt;
    uint64_t &cur_max_gep    = fn == &t.src ? max_gep_src : max_gep_tgt;

    for (auto &v : fn->getInputs()) {
      auto *i = dynamic_cast<const Input *>(&v);
      if (!i)
        continue;

      if (i->hasAttribute(ParamAttrs::Dereferenceable)) {
        does_mem_access = true;
        uint64_t deref_bytes = i->getAttributes().derefBytes;
        max_access_size = max(max_access_size, deref_bytes);
      }
      if (i->hasAttribute(ParamAttrs::DereferenceableOrNull)) {
        // Optimization: unless explicitly compared with a null pointer, don't
        // set nullptr_is_used to true.
        // Null constant pointer will set nullptr_is_used to true anyway.
        // Note that dereferenceable_or_null implies num_ptrinputs > 0,
        // which may turn has_null_block on.
        does_mem_access = true;
        uint64_t deref_bytes = i->getAttributes().derefOrNullBytes;
        max_access_size = max(max_access_size, deref_bytes);
      }
      if (i->hasAttribute(ParamAttrs::ByVal)) {
        does_mem_access = true;
        uint64_t sz = i->getAttributes().blockSize;
        max_access_size = max(max_access_size, sz);
        min_global_size = min_global_size != UINT64_MAX
                            ? gcd(sz, min_global_size)
                            : sz;
      }
    }

    auto update_min_vect_sz = [&](const Type &ty) {
      auto elemsz = minVectorElemSize(ty);
      if (min_vect_elem_sz && elemsz)
        min_vect_elem_sz = gcd(min_vect_elem_sz, elemsz);
      else if (elemsz)
        min_vect_elem_sz = elemsz;
    };

    for (auto &i : fn->instrs()) {
      if (returns_local(i))
        ++cur_num_locals;

      for (auto op : i.operands()) {
        nullptr_is_used |= has_nullptr(op);
        update_min_vect_sz(op->getType());
      }

      update_min_vect_sz(i.getType());

      if (dynamic_cast<const FnCall*>(&i))
        has_fncall |= true;

      if (auto *mi = dynamic_cast<const MemInstr *>(&i)) {
        auto [alloc, align] = mi->getMaxAllocSize();
        max_alloc_size   = max(max_alloc_size, alloc);
        max_aligned_size = max(max_aligned_size, add_saturate(alloc, align-1));
        max_access_size  = max(max_access_size, mi->getMaxAccessSize());
        cur_max_gep      = add_saturate(cur_max_gep, mi->getMaxGEPOffset());
        has_free        |= mi->canFree();

        auto info = mi->getByteAccessInfo();
        has_ptr_load         |= info.doesPtrLoad;
        does_ptr_store       |= info.doesPtrStore;
        does_int_mem_access  |= info.hasIntByteAccess;
        does_mem_access      |= info.doesMemAccess();
        observes_addresses   |= info.observesAddresses;
        min_access_size       = gcd(min_access_size, info.byteSize);
        if (info.doesMemAccess() && !info.hasIntByteAccess &&
            !info.doesPtrLoad && !info.doesPtrStore)
          does_any_byte_access = true;

        if (auto alloc = dynamic_cast<const Alloc*>(&i)) {
          has_alloca = true;
          has_dead_allocas |= alloc->initDead();
        } else {
          has_malloc |= dynamic_cast<const Malloc*>(&i) != nullptr ||
                        dynamic_cast<const Calloc*>(&i) != nullptr;
        }

      } else if (isCast(ConversionOp::Int2Ptr, i) ||
                  isCast(ConversionOp::Ptr2Int, i)) {
        max_alloc_size = max_access_size = cur_max_gep = max_aligned_size
          = UINT64_MAX;
        has_int2ptr |= isCast(ConversionOp::Int2Ptr, i) != nullptr;
        has_ptr2int |= isCast(ConversionOp::Ptr2Int, i) != nullptr;

      } else if (auto *bc = isCast(ConversionOp::BitCast, i)) {
        auto &t = bc->getType();
        min_access_size = gcd(min_access_size, getCommonAccessSize(t));

      } else if (auto *ic = dynamic_cast<const ICmp*>(&i)) {
        observes_addresses |= ic->isPtrCmp() &&
                              ic->getPtrCmpMode() == ICmp::INTEGRAL;
      }
    }
  }

  unsigned num_nonlocals_inst_src;
  {
    DenseDataFlow<CountMemBlock> df(t.src);
    num_nonlocals_inst_src = df.getResult().num_nonlocals;
  }

  does_ptr_mem_access = has_ptr_load || does_ptr_store;
  if (does_any_byte_access && !does_int_mem_access && !does_ptr_mem_access)
    // Use int bytes only
    does_int_mem_access = true;

  unsigned num_locals = max(num_locals_src, num_locals_tgt);

  for (auto glbs : { &globals_src, &globals_tgt }) {
    for (auto &glb : *glbs) {
      auto sz = max(glb->size(), (uint64_t)1u);
      max_access_size = max(sz, max_access_size);
      min_global_size = min_global_size != UINT64_MAX
                          ? gcd(sz, min_global_size)
                          : sz;
    }
  }

  // check if null block is needed
  // Global variables cannot be null pointers
  has_null_block = num_null_ptrinputs > 0 || nullptr_is_used || has_malloc ||
                  has_ptr_load || has_fncall || has_int2ptr;

  num_nonlocals_src = num_globals_src + num_ptrinputs + num_nonlocals_inst_src +
                      has_null_block;

  // Allow at least one non-const global for calls to change
  num_nonlocals_src += has_fncall;

  num_nonlocals = num_nonlocals_src + num_globals - num_globals_src;

  observes_addresses |= has_int2ptr || has_ptr2int;

  if (!does_int_mem_access && !does_ptr_mem_access && has_fncall)
    does_int_mem_access = true;

  auto has_attr = [&](ParamAttrs::Attribute a) -> bool {
    for (auto fn : { &t.src, &t.tgt }) {
      for (auto &v : fn->getInputs()) {
        auto i = dynamic_cast<const Input*>(&v);
        if (i && i->hasAttribute(a))
          return true;
      }
    }
    return false;
  };
  // The number of bits needed to encode pointer attributes
  // nonnull and byval isn't encoded in ptr attribute bits
  has_nocapture = has_attr(ParamAttrs::NoCapture);
  has_noread = has_attr(ParamAttrs::NoRead);
  has_nowrite = has_attr(ParamAttrs::NoWrite);
  bits_for_ptrattrs = has_nocapture + has_noread + has_nowrite;

  // ceil(log2(maxblks)) + 1 for local bit
  bits_for_bid = max(1u, ilog2_ceil(max(num_locals, num_nonlocals), false))
                   + (num_locals && num_nonlocals);

  // reserve a multiple of 4 for the number of offset bits to make SMT &
  // counterexamples more readable
  // Allow an extra bit for the sign
  auto max_geps
    = ilog2_ceil(add_saturate(max(max_gep_src, max_gep_tgt), max_access_size),
                 true) + 1;
  bits_for_offset = min(round_up(max_geps, 4), (uint64_t)t.src.bitsPtrOffset());
  bits_for_offset = min(bits_for_offset, config::max_offset_bits);
  bits_for_offset = min(bits_for_offset, bits_program_pointer);

  // ASSUMPTION: programs can only allocate up to half of address space
  // so the first bit of size is always zero.
  // We need this assumption to support negative offsets.
  bits_size_t = ilog2_ceil(max_alloc_size, true);
  bits_size_t = min(max(bits_for_offset, bits_size_t), bits_program_pointer-1);

  // +1 because the pointer after the object must be valid (can't overflow)
  bits_ptr_address = ilog2_ceil(add_saturate(max_aligned_size, 1), true);

  // as an (unsound) optimization, we fix the first bit of the addr for
  // local/non-local if both exist (to reduce axiom fml size)
  bool has_local_bit = (num_locals_src || num_locals_tgt) && num_nonlocals;
  bits_ptr_address = min(max(bits_size_t, bits_ptr_address + has_local_bit),
                         bits_program_pointer);

  bits_byte = 8 * (does_mem_access ?  (unsigned)min_access_size : 1);

  bits_poison_per_byte = 1;
  if (min_vect_elem_sz > 0)
    bits_poison_per_byte = (min_vect_elem_sz % 8) ? bits_byte :
                             bits_byte / gcd(bits_byte, min_vect_elem_sz);

  strlen_unroll_cnt = 10;
  memcmp_unroll_cnt = 10;

  little_endian = t.src.isLittleEndian();

  if (config::debug)
    config::dbg() << "\nnum_locals_src: " << num_locals_src
                  << "\nnum_locals_tgt: " << num_locals_tgt
                  << "\nnum_nonlocals_src: " << num_nonlocals_src
                  << "\nnum_nonlocals: " << num_nonlocals
                  << "\nbits_for_bid: " << bits_for_bid
                  << "\nbits_for_offset: " << bits_for_offset
                  << "\nbits_size_t: " << bits_size_t
                  << "\nbits_ptr_address: " << bits_ptr_address
                  << "\nbits_program_pointer: " << bits_program_pointer
                  << "\nmax_alloc_size: " << max_alloc_size
                  << "\nmax_aligned_size: " << max_aligned_size
                  << "\nmin_access_size: " << min_access_size
                  << "\nmax_access_size: " << max_access_size
                  << "\nbits_byte: " << bits_byte
                  << "\nbits_poison_per_byte: " << bits_poison_per_byte
                  << "\nstrlen_unroll_cnt: " << strlen_unroll_cnt
                  << "\nmemcmp_unroll_cnt: " << memcmp_unroll_cnt
                  << "\nlittle_endian: " << little_endian
                  << "\nnullptr_is_used: " << nullptr_is_used
                  << "\nobserves_addresses: " << observes_addresses
                  << "\nhas_malloc: " << has_malloc
                  << "\nhas_free: " << has_free
                  << "\nhas_null_block: " << has_null_block
                  << "\ndoes_ptr_store: " << does_ptr_store
                  << "\ndoes_mem_access: " << does_mem_access
                  << "\ndoes_ptr_mem_access: " << does_ptr_mem_access
                  << "\ndoes_int_mem_access: " << does_int_mem_access
                  << '\n';
}


namespace tools {

TransformVerify::TransformVerify(Transform &t, bool check_each_var) :
  t(t), check_each_var(check_each_var) {
  if (check_each_var) {
    for (auto &i : t.tgt.instrs()) {
      tgt_instrs.emplace(i.getName(), &i);
    }
  }
}

pair<unique_ptr<State>, unique_ptr<State>> TransformVerify::exec() const {
  ScopedWatch symexec_watch([](auto &w) {
    if (w.seconds() > 5)
      dbg() << "WARNING: slow vcgen! Took " << w << '\n';
  });

  t.tgt.syncDataWithSrc(t.src);
  calculateAndInitConstants(t);
  State::resetGlobals();

  auto src_state = make_unique<State>(t.src, true);
  auto tgt_state = make_unique<State>(t.tgt, false);
  sym_exec(*src_state);
  tgt_state->syncSEdataWithSrc(*src_state);
  sym_exec(*tgt_state);
  src_state->mkAxioms(*tgt_state);

  return { move(src_state), move(tgt_state) };
}

Errors TransformVerify::verify() const {
  if (!t.src.hasSameInputs(t.tgt)) {
    return { "Unsupported interprocedural transformation: signature mismatch "
             "between src and tgt", false };
  }

  // Check sizes of global variables
  auto globals_tgt = t.tgt.getGlobalVars();
  auto globals_src = t.src.getGlobalVars();
  for (auto GVS : globals_src) {
    auto I = find_if(globals_tgt.begin(), globals_tgt.end(),
      [GVS](auto *GV) -> bool { return GVS->getName() == GV->getName(); });
    if (I == globals_tgt.end())
      continue;

    auto GVT = *I;
    if (GVS->size() != GVT->size()) {
      stringstream ss;
      ss << "Unsupported interprocedural transformation: global variable "
         << GVS->getName() << " has different size in source and target ("
         << GVS->size() << " vs " << GVT->size()
         << " bytes)";
      return { ss.str(), false };
    } else if (GVS->isConst() && !GVT->isConst()) {
      stringstream ss;
      ss << "Transformation is incorrect because global variable "
         << GVS->getName() << " is const in source but not in target";
      return { ss.str(), true };
    } else if (!GVS->isConst() && GVT->isConst()) {
      stringstream ss;
      ss << "Unsupported interprocedural transformation: global variable "
         << GVS->getName() << " is const in target but not in source";
      return { ss.str(), false };
    }
  }
  for (auto GVT : globals_tgt) {
    auto I = find_if(globals_src.begin(), globals_src.end(),
      [GVT](auto *GV) -> bool { return GVT->getName() == GV->getName(); });
    if (I != globals_src.end())
      continue;

    if (!GVT->isConst()) {
        string s = "Unsupported interprocedural transformation: non-constant "
                   "global variable " + GVT->getName() + " is introduced in"
                   " target";
        return { move(s), false };
    }
  }

  Errors errs;
  try {
    auto [src_state, tgt_state] = exec();

    if (check_each_var) {
      for (auto &[var, val] : src_state->getValues()) {
        auto &name = var->getName();
        if (name[0] != '%' || !dynamic_cast<const Instr*>(var))
          continue;

        auto &val_tgt = tgt_state->at(*tgt_instrs.at(name));
        check_refinement(errs, t, *src_state, *tgt_state, var, var->getType(),
                         val.domain, val, val_tgt.domain, val_tgt,
                         check_each_var);
        if (errs)
          return errs;
      }
    }

    check_refinement(errs, t, *src_state, *tgt_state, nullptr, t.src.getType(),
                     src_state->functionDomain()(), src_state->returnVal(),
                     tgt_state->functionDomain()(), tgt_state->returnVal(),
                     check_each_var);
  } catch (AliveException e) {
    return move(e);
  }
  return errs;
}


TypingAssignments::TypingAssignments(const expr &e) : s(true), sneg(true) {
  if (e.isTrue()) {
    has_only_one_solution = true;
  } else {
    EnableSMTQueriesTMP tmp;
    s.add(e);
    sneg.add(!e);
    r = s.check();
  }
}

TypingAssignments::operator bool() const {
  return !is_unsat && (has_only_one_solution || r.isSat());
}

void TypingAssignments::operator++(void) {
  if (has_only_one_solution) {
    is_unsat = true;
  } else {
    EnableSMTQueriesTMP tmp;
    s.block(r.getModel(), &sneg);
    r = s.check();
    assert(r.isSat() || r.isUnsat());
  }
}

TypingAssignments TransformVerify::getTypings() const {
  auto c = t.src.getTypeConstraints() && t.tgt.getTypeConstraints();

  if (t.precondition)
    c &= t.precondition->getTypeConstraints();

  // return type
  c &= t.src.getType() == t.tgt.getType();

  if (check_each_var) {
    for (auto &i : t.src.instrs()) {
      if (!i.isVoid())
        c &= i.getType() == tgt_instrs.at(i.getName())->getType();
    }
  }
  return { move(c) };
}

void TransformVerify::fixupTypes(const TypingAssignments &ty) {
  if (ty.has_only_one_solution)
    return;
  if (t.precondition)
    t.precondition->fixupTypes(ty.r.getModel());
  t.src.fixupTypes(ty.r.getModel());
  t.tgt.fixupTypes(ty.r.getModel());
}

static map<string_view, Instr*> can_remove_init(Function &fn) {
  map<string_view, Instr*> to_remove;
  auto &bb = fn.getFirstBB();
  if (bb.getName() != "#init")
    return to_remove;

  bool has_int2ptr = false;
  for (auto &i : fn.instrs()) {
    if (isCast(ConversionOp::Int2Ptr, i)) {
      has_int2ptr = true;
      break;
    }
  }

  vector<Value*> worklist;
  set<const Value*> seen;
  auto users = fn.getUsers();

  for (auto &i : bb.instrs()) {
    if (!dynamic_cast<const Store*>(&i))
      continue;
    auto gvar = i.operands()[1];
    worklist.emplace_back(gvar);
    seen.emplace(&i);

    bool needed = false;
    do {
      auto user = worklist.back();
      worklist.pop_back();
      if (!seen.emplace(user).second)
        continue;

      // OK, we can't observe which memory it reads
      if (dynamic_cast<FnCall*>(user))
        continue;

      if (isCast(ConversionOp::Ptr2Int, *user)) {
        // int2ptr can potentially alias with anything, so play on the safe side
        if (has_int2ptr) {
          needed = true;
          break;
        }
        continue;
      }

      // if (p == @const) read(load p) ; this should read @const (or raise UB)
      if (dynamic_cast<ICmp*>(user)) {
        needed = true;
        break;
      }

      // no useful users
      if (dynamic_cast<Return*>(user))
        continue;

      if (dynamic_cast<MemInstr*>(user) && !dynamic_cast<GEP*>(user)) {
        needed = true;
        break;
      }

      if (auto I = users.find(user);
          I != users.end()) {
        for (auto &[user, _] : I->second) {
          worklist.emplace_back(user);
        }
      }
    } while (!worklist.empty());

    worklist.clear();
    seen.clear();

    if (!needed)
      to_remove.emplace(gvar->getName(), const_cast<Instr*>(&i));
  }
  return to_remove;
}

static void remove_unreachable_bbs(Function &f) {
  vector<BasicBlock*> wl = { &f.getFirstBB() };
  set<BasicBlock*> reachable;

  do {
    auto bb = wl.back();
    wl.pop_back();
    if (!reachable.emplace(bb).second || bb->empty())
      continue;

    if (auto instr = dynamic_cast<JumpInstr*>(&bb->back())) {
      for (auto &target : instr->targets()) {
        wl.emplace_back(const_cast<BasicBlock*>(&target));
      }
    }
  } while (!wl.empty());

  auto all_bbs = f.getBBs(); // copy intended
  vector<string> unreachable;
  for (auto bb : all_bbs) {
    if (!reachable.count(bb)) {
      unreachable.emplace_back(bb->getName());
      f.removeBB(*bb);
    }
  }

  for (auto &i : f.instrs()) {
    if (auto phi = dynamic_cast<const Phi*>(&i)) {
      for (auto &bb : unreachable) {
        const_cast<Phi*>(phi)->removeValue(bb);
      }
    }
  }
}

static void optimize_ptrcmp(Function &f) {
  auto is_inbounds = [](const Value &v) {
    if (auto *gep = dynamic_cast<const GEP*>(&v))
      return gep->isInBounds();

    // noalias functions aren't required to return an inbounds ptr
    return returns_local(v) && !dynamic_cast<const FnCall*>(&v);
  };

  for (auto &i : f.instrs()) {
    auto *icmp = dynamic_cast<const ICmp*>(&i);
    if (!icmp)
      continue;

    auto cond = icmp->getCond();
    bool is_eq = cond == ICmp::EQ || cond == ICmp::NE;

    auto ops = icmp->operands();
    auto *op0 = ops[0];
    auto *op1 = ops[1];
    if (is_eq &&
        ((is_inbounds(*op0) && dynamic_cast<const NullPointerValue*>(op1)) ||
         (is_inbounds(*op1) && dynamic_cast<const NullPointerValue*>(op0)))) {
      // (gep inbounds p, ofs) == null
      const_cast<ICmp*>(icmp)->setPtrCmpMode(ICmp::PROVENANCE);
    }

    auto base0 = get_base_ptr(op0);
    auto base1 = get_base_ptr(op1);
    if (base0 && base0 == base1) {
      if (is_eq)
        const_cast<ICmp*>(icmp)->setPtrCmpMode(ICmp::PROVENANCE);
      else if (is_inbounds(*op0) && is_inbounds(*op1))
        const_cast<ICmp*>(icmp)->setPtrCmpMode(ICmp::OFFSETONLY);
    }
  }
}

void Transform::preprocess() {
  remove_unreachable_bbs(src);
  remove_unreachable_bbs(tgt);

  // remove store of initializers to global variables that aren't needed to
  // verify the transformation
  // We only remove inits if it's possible to remove from both programs to keep
  // memories syntactically equal
  auto remove_init_tgt = can_remove_init(tgt);
  for (auto &[name, isrc] : can_remove_init(src)) {
    auto Itgt = remove_init_tgt.find(name);
    if (Itgt == remove_init_tgt.end())
      continue;
    src.getFirstBB().delInstr(isrc);
    tgt.getFirstBB().delInstr(Itgt->second);
    // TODO: check that tgt init refines that of src
  }

  // remove constants introduced in target
  auto src_gvs = src.getGlobalVarNames();
  for (auto &[name, itgt] : remove_init_tgt) {
    if (find(src_gvs.begin(), src_gvs.end(), name.substr(1)) == src_gvs.end())
      tgt.getFirstBB().delInstr(itgt);
  }

  // optimize pointer comparisons
  optimize_ptrcmp(src);
  optimize_ptrcmp(tgt);

  // remove side-effect free instructions without users
  vector<Instr*> to_remove;
  for (auto fn : { &src, &tgt }) {
    bool changed;
    do {
      auto users = fn->getUsers();
      changed = false;

      for (auto bb : fn->getBBs()) {
        for (auto &i : bb->instrs()) {
          auto i_ptr = const_cast<Instr*>(&i);
          if (hasNoSideEffects(i) && !users.count(i_ptr))
            to_remove.emplace_back(i_ptr);
        }

        for (auto i : to_remove) {
          bb->delInstr(i);
          changed = true;
        }
        to_remove.clear();
      }

      changed |=
        fn->removeUnusedStuff(users, fn == &src ? vector<string_view>()
                                                : src.getGlobalVarNames());
    } while (changed);
  }

  // bits_program_pointer is used by unroll. Initialize it in advance
  initBitsProgramPointer(*this);

  src.unroll(config::src_unroll_cnt);
  tgt.unroll(config::tgt_unroll_cnt);
}

void Transform::print(ostream &os, const TransformPrintOpts &opt) const {
  os << "\n----------------------------------------\n";
  if (!name.empty())
    os << "Name: " << name << '\n';
  if (precondition) {
    precondition->print(os << "Pre: ");
    os << '\n';
  }
  src.print(os, opt.print_fn_header);
  os << "=>\n";
  tgt.print(os, opt.print_fn_header);
}

ostream& operator<<(ostream &os, const Transform &t) {
  t.print(os, {});
  return os;
}

}<|MERGE_RESOLUTION|>--- conflicted
+++ resolved
@@ -87,15 +87,9 @@
   }
 }
 
-<<<<<<< HEAD
-       void print_varval(ostream &os, const State &st, const Model &m,
-                         const Value *var, const Type &type,
-                         const StateValue &val, unsigned child = 0) {
-=======
 void tools::print_model_val(ostream &os, const State &st, const Model &m,
                             const Value *var, const Type &type,
                             const StateValue &val, unsigned child) {
->>>>>>> 55108e42
   if (!type.isAggregateType()) {
     print_single_varval(os, st, m, var, type, val, child);
     return;
