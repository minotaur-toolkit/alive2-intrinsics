// Copyright (c) 2018-present The Alive2 Authors.
// Distributed under the MIT license that can be found in the LICENSE file.

#include "llvm_util/known_fns.h"
#include "llvm_util/utils.h"
#include "ir/function.h"
#include "ir/instr.h"
#include "llvm/IR/Constants.h"
#include "llvm/Analysis/MemoryBuiltins.h"
#include "llvm/Analysis/TargetLibraryInfo.h"
#include <vector>

using namespace IR;
using namespace std;

<<<<<<< HEAD
#define RETURN_VAL(op) \
  return { op, move(attrs), move(param_attrs), false }
#define RETURN_EXACT() \
  return { nullptr, move(attrs), move(param_attrs), false }
#define RETURN_APPROX() \
  return { nullptr, move(attrs), move(param_attrs), true }

static unsigned align(llvm::CallInst &i) {
  auto a = i.getRetAlign();
  return a.hasValue() ? a.getValue().value() : 0;
}

namespace llvm_util {

tuple<unique_ptr<Instr>, FnAttrs, vector<ParamAttrs>, bool>
known_call(llvm::CallInst &i, const llvm::TargetLibraryInfo &TLI,
           BasicBlock &BB, const vector<Value*> &args) {
  FnAttrs attrs;
  vector<ParamAttrs> param_attrs;

  auto ty = llvm_type2alive(i.getType());
  if (!ty)
    RETURN_EXACT();

  auto fn = i.getCalledFunction();
  if (fn && fn->hasName() && fn->getName().startswith("__sv_")) {
    RETURN_VAL(
      make_unique<ReservedShuffleVector>(*ty, value_name(i), *args[0], *args[1], *args[2]));
  }

  // TODO: add support for checking mismatch of C vs C++ alloc fns
  if (llvm::isMallocOrCallocLikeFn(&i, &TLI)) {
    // aligned malloc
    if (auto *algn = llvm::getAllocAlignment(&i, &TLI)) {
      if (auto algnint = dyn_cast<llvm::ConstantInt>(algn)) {
        RETURN_VAL(
          make_unique<Malloc>(*ty, value_name(i), *args[1], false,
                              algnint->getZExtValue()));
      } else {
        // TODO: add support for non-const alignments
        RETURN_APPROX();
      }
    }

    // calloc
    if (auto *init = llvm::getInitialValueOfAllocation(&i, &TLI, i.getType());
        init && init->isNullValue())
      RETURN_VAL(
        make_unique<Calloc>(*ty, value_name(i), *args[0], *args[1], align(i)));

    // malloc or new
    bool isNonNull = i.getCalledFunction()->getName() != "malloc";
    RETURN_VAL(
      make_unique<Malloc>(*ty, value_name(i), *args[0], isNonNull, align(i)));
  }
  if (llvm::isReallocLikeFn(&i, &TLI)) {
    RETURN_VAL(
      make_unique<Malloc>(*ty, value_name(i), *args[0], *args[1], align(i)));
  }
  if (llvm::isFreeCall(&i, &TLI)) {
    if (i.hasFnAttr(llvm::Attribute::NoFree)) {
      auto zero = make_intconst(0, 1);
      RETURN_VAL(make_unique<Assume>(*zero, Assume::AndNonPoison));
    }
    RETURN_VAL(make_unique<Free>(*args[0]));
  }
=======
#define RETURN_EXACT()  return false
#define RETURN_APPROX() return true
>>>>>>> 84f89a91

static bool implict_attrs_(llvm::LibFunc libfn, FnAttrs &attrs,
                           vector<ParamAttrs> &param_attrs, bool is_void,
                           const vector<Value*> &args) {
  auto set_param = [&](unsigned i, ParamAttrs::Attribute attr) {
    if (param_attrs.size() <= i)
      param_attrs.resize(i+1);
    param_attrs[i].set(attr);
  };

  auto set_param_deref = [&](unsigned i, unsigned bytes) {
    set_param(i, ParamAttrs::Dereferenceable);
    param_attrs[i].derefBytes = bytes;
  };

  auto ret_and_args_no_undef = [&]() {
    if (!is_void)
      attrs.set(FnAttrs::NoUndef);
    for (unsigned i = 0, e = args.size(); i < e; ++i) {
      set_param(i, ParamAttrs::NoUndef);
    }
  };

  auto set_align = [&](uint64_t align) {
    attrs.align = max(attrs.align, align);
  };

  auto alloc_fns = [&](unsigned idx1, unsigned idx2 = -1u) {
    ret_and_args_no_undef();
    attrs.set(FnAttrs::InaccessibleMemOnly);
    attrs.set(FnAttrs::NoAlias);
    attrs.set(FnAttrs::WillReturn);
    attrs.set(FnAttrs::AllocSize);
    attrs.allocsize_0 = idx1;
    attrs.allocsize_1 = idx2;
    attrs.derefOrNullBytes = getIntOr(*args[idx1], 0);
    if (idx2 != -1u)
      attrs.derefOrNullBytes *= getIntOr(*args[idx2], 0);
    if (attrs.derefOrNullBytes > 0)
      attrs.set(FnAttrs::DereferenceableOrNull);
  };

  switch (libfn) {
  case llvm::LibFunc_valloc:
    set_align(4096); // page size
    [[fallthrough]];
  case llvm::LibFunc_malloc:
    alloc_fns(0);
    attrs.set(FnAttrs::NoThrow);
    attrs.set(FnAttrs::NoFree);
    attrs.allocfamily = "malloc";
    attrs.add(AllocKind::Alloc);
    attrs.add(AllocKind::Uninitialized);
    RETURN_EXACT();

  case llvm::LibFunc_aligned_alloc:
  case llvm::LibFunc_memalign:
    alloc_fns(1);
    attrs.set(FnAttrs::NoThrow);
    attrs.set(FnAttrs::NoFree);
    attrs.allocfamily = "malloc";
    attrs.add(AllocKind::Alloc);
    attrs.add(AllocKind::Uninitialized);
    set_param(0, ParamAttrs::AllocAlign);
    RETURN_EXACT();

  case llvm::LibFunc_calloc:
    alloc_fns(0, 1);
    attrs.set(FnAttrs::NoThrow);
    attrs.set(FnAttrs::NoFree);
    attrs.allocfamily = "malloc";
    attrs.add(AllocKind::Alloc);
    attrs.add(AllocKind::Zeroed);
    RETURN_EXACT();

  case llvm::LibFunc_realloc:
  case llvm::LibFunc_reallocf:
    alloc_fns(1);
    attrs.set(FnAttrs::NoThrow);
    attrs.allocfamily = "malloc";
    attrs.add(AllocKind::Realloc);
    attrs.add(AllocKind::Uninitialized);
    set_param(0, ParamAttrs::AllocPtr);
    set_param(0, ParamAttrs::NoCapture);
    RETURN_EXACT();

  case llvm::LibFunc_free:
    ret_and_args_no_undef();
    attrs.set(FnAttrs::InaccessibleMemOnly);
    attrs.set(FnAttrs::NoThrow);
    attrs.set(FnAttrs::WillReturn);
    attrs.allocfamily = "malloc";
    attrs.add(AllocKind::Free);
    set_param(0, ParamAttrs::AllocPtr);
    RETURN_EXACT();

  case llvm::LibFunc_Znwj: // new(unsigned int)
  case llvm::LibFunc_Znwm: // new(unsigned long)
    alloc_fns(0);
    attrs.set(FnAttrs::NoFree);
    attrs.allocfamily = "_Znwm";
    attrs.add(AllocKind::Alloc);
    attrs.add(AllocKind::Uninitialized);
    RETURN_EXACT();

  case llvm::LibFunc_vec_malloc:
    alloc_fns(0);
    attrs.set(FnAttrs::NoThrow);
    attrs.set(FnAttrs::NoFree);
    attrs.allocfamily = "vecmalloc";
    attrs.add(AllocKind::Alloc);
    attrs.add(AllocKind::Uninitialized);
    set_align(16);
    RETURN_EXACT();

  case llvm::LibFunc_vec_calloc:
    alloc_fns(0, 1);
    attrs.set(FnAttrs::NoThrow);
    attrs.set(FnAttrs::NoFree);
    attrs.allocfamily = "vecmalloc";
    attrs.add(AllocKind::Alloc);
    attrs.add(AllocKind::Zeroed);
    set_align(16);
    RETURN_EXACT();

  case llvm::LibFunc_vec_realloc:
    alloc_fns(1);
    attrs.set(FnAttrs::NoThrow);
    attrs.allocfamily = "vecmalloc";
    attrs.add(AllocKind::Realloc);
    attrs.add(AllocKind::Uninitialized);
    set_param(0, ParamAttrs::AllocPtr);
    set_param(0, ParamAttrs::NoCapture);
    set_align(16);
    RETURN_EXACT();

  case llvm::LibFunc_vec_free:
    ret_and_args_no_undef();
    attrs.set(FnAttrs::InaccessibleMemOnly);
    attrs.set(FnAttrs::NoThrow);
    attrs.set(FnAttrs::WillReturn);
    attrs.allocfamily = "vecmalloc";
    attrs.add(AllocKind::Free);
    set_param(0, ParamAttrs::AllocPtr);
    RETURN_EXACT();

  case llvm::LibFunc_fwrite:
  case llvm::LibFunc_fwrite_unlocked:
  case llvm::LibFunc_fread:
  case llvm::LibFunc_fread_unlocked:
    ret_and_args_no_undef();
    attrs.set(FnAttrs::NoThrow);
    attrs.set(FnAttrs::NoFree);
    set_param(0, ParamAttrs::NoCapture);
    set_param(3, ParamAttrs::NoCapture);
    RETURN_EXACT();

  case llvm::LibFunc_fopen:
    ret_and_args_no_undef();
    attrs.set(FnAttrs::NoThrow);
    attrs.set(FnAttrs::NoFree);
    attrs.set(FnAttrs::NoAlias);
    set_param(0, ParamAttrs::NoCapture);
    set_param(0, ParamAttrs::NoWrite);
    set_param(1, ParamAttrs::NoCapture);
    set_param(1, ParamAttrs::NoWrite);
    RETURN_EXACT();

  case llvm::LibFunc_fdopen:
    ret_and_args_no_undef();
    attrs.set(FnAttrs::NoThrow);
    attrs.set(FnAttrs::NoFree);
    attrs.set(FnAttrs::NoAlias);
    set_param(1, ParamAttrs::NoCapture);
    set_param(1, ParamAttrs::NoWrite);
    RETURN_EXACT();

  case llvm::LibFunc_fputc:
  case llvm::LibFunc_fputc_unlocked:
  case llvm::LibFunc_fstat:
    ret_and_args_no_undef();
    attrs.set(FnAttrs::NoThrow);
    attrs.set(FnAttrs::NoFree);
    set_param(1, ParamAttrs::NoCapture);
    RETURN_EXACT();

  case llvm::LibFunc_fputs_unlocked:
    ret_and_args_no_undef();
    attrs.set(FnAttrs::NoThrow);
    attrs.set(FnAttrs::NoFree);
    set_param(0, ParamAttrs::NoWrite);
    set_param(0, ParamAttrs::NoCapture);
    set_param(1, ParamAttrs::NoCapture);
    RETURN_EXACT();

  case llvm::LibFunc_clearerr:
  case llvm::LibFunc_closedir:
  case llvm::LibFunc_fseek:
  case llvm::LibFunc_ftell:
  case llvm::LibFunc_fgetc:
  case llvm::LibFunc_fgetc_unlocked:
  case llvm::LibFunc_fseeko:
  case llvm::LibFunc_ftello:
  case llvm::LibFunc_fileno:
  case llvm::LibFunc_fflush:
  case llvm::LibFunc_fclose:
  case llvm::LibFunc_fsetpos:
  case llvm::LibFunc_ftrylockfile:
    ret_and_args_no_undef();
    attrs.set(FnAttrs::NoThrow);
    set_param(0, ParamAttrs::NoCapture);
    RETURN_EXACT();

  case llvm::LibFunc_fgets:
  case llvm::LibFunc_fgets_unlocked:
    ret_and_args_no_undef();
    attrs.set(FnAttrs::NoThrow);
    attrs.set(FnAttrs::NoFree);
    set_param(0, ParamAttrs::NoCapture);
    set_param(2, ParamAttrs::NoCapture);
    RETURN_EXACT();

  case llvm::LibFunc_open:
  case llvm::LibFunc_open64:
    ret_and_args_no_undef();
    attrs.set(FnAttrs::NoFree);
    set_param(0, ParamAttrs::NoCapture);
    set_param(0, ParamAttrs::NoWrite);
    RETURN_EXACT();

  case llvm::LibFunc_read:
    ret_and_args_no_undef();
    attrs.set(FnAttrs::NoFree);
    set_param(1, ParamAttrs::NoCapture);
    RETURN_EXACT();

  case llvm::LibFunc_write:
    ret_and_args_no_undef();
    attrs.set(FnAttrs::NoFree);
    set_param(1, ParamAttrs::NoCapture);
    set_param(1, ParamAttrs::NoWrite);
    RETURN_EXACT();

  case llvm::LibFunc_gets:
  case llvm::LibFunc_getchar:
  case llvm::LibFunc_getchar_unlocked:
  case llvm::LibFunc_putchar:
  case llvm::LibFunc_putchar_unlocked:
    ret_and_args_no_undef();
    attrs.set(FnAttrs::NoThrow);
    attrs.set(FnAttrs::NoFree);
    RETURN_EXACT();

  case llvm::LibFunc_stat:
  case llvm::LibFunc_lstat:
    ret_and_args_no_undef();
    attrs.set(FnAttrs::NoThrow);
    attrs.set(FnAttrs::NoFree);
    set_param(0, ParamAttrs::NoCapture);
    set_param(0, ParamAttrs::NoWrite);
    set_param(1, ParamAttrs::NoCapture);
    RETURN_EXACT();

  case llvm::LibFunc_access:
  case llvm::LibFunc_chmod:
  case llvm::LibFunc_chown:
  case llvm::LibFunc_getpwnam:
  case llvm::LibFunc_mkdir:
  case llvm::LibFunc_perror:
  case llvm::LibFunc_rmdir:
  case llvm::LibFunc_remove:
  case llvm::LibFunc_realpath:
  case llvm::LibFunc_unlink:
    ret_and_args_no_undef();
    attrs.set(FnAttrs::NoThrow);
    attrs.set(FnAttrs::NoFree);
    set_param(0, ParamAttrs::NoCapture);
    set_param(0, ParamAttrs::NoWrite);
    set_param_deref(0, 1);
    RETURN_EXACT();

  case llvm::LibFunc_opendir:
    ret_and_args_no_undef();
    attrs.set(FnAttrs::NoThrow);
    attrs.set(FnAttrs::NoFree);
    attrs.set(FnAttrs::NoAlias);
    set_param(0, ParamAttrs::NoCapture);
    set_param(0, ParamAttrs::NoWrite);
    RETURN_EXACT();

  case llvm::LibFunc_rename:
  case llvm::LibFunc_utime:
  case llvm::LibFunc_utimes:
  case llvm::LibFunc_dunder_isoc99_sscanf:
    ret_and_args_no_undef();
    attrs.set(FnAttrs::NoThrow);
    attrs.set(FnAttrs::NoFree);
    set_param(0, ParamAttrs::NoCapture);
    set_param(0, ParamAttrs::NoWrite);
    set_param(1, ParamAttrs::NoCapture);
    set_param(1, ParamAttrs::NoWrite);
    RETURN_EXACT();

  case llvm::LibFunc_getc:
  case llvm::LibFunc_getc_unlocked:
  case llvm::LibFunc_getlogin_r:
  case llvm::LibFunc_mktime:
  case llvm::LibFunc_rewind:
  case llvm::LibFunc_uname:
    ret_and_args_no_undef();
    attrs.set(FnAttrs::NoThrow);
    attrs.set(FnAttrs::NoFree);
    set_param(0, ParamAttrs::NoCapture);
    RETURN_EXACT();

  case llvm::LibFunc_gettimeofday:
    ret_and_args_no_undef();
    attrs.set(FnAttrs::NoThrow);
    attrs.set(FnAttrs::NoFree);
    set_param(0, ParamAttrs::NoCapture);
    set_param(1, ParamAttrs::NoCapture);
    RETURN_EXACT();

  case llvm::LibFunc_ferror:
  case llvm::LibFunc_getenv:
    ret_and_args_no_undef();
    attrs.set(FnAttrs::NoThrow);
    attrs.set(FnAttrs::NoWrite);
    attrs.set(FnAttrs::NoFree);
    set_param(0, ParamAttrs::NoCapture);
    RETURN_EXACT();

  case llvm::LibFunc_frexp:
  case llvm::LibFunc_frexpf:
  case llvm::LibFunc_frexpl:
  case llvm::LibFunc_putc:
  case llvm::LibFunc_putc_unlocked:
  case llvm::LibFunc_ungetc:
    ret_and_args_no_undef();
    attrs.set(FnAttrs::NoThrow);
    attrs.set(FnAttrs::NoFree);
    set_param(1, ParamAttrs::NoCapture);
    RETURN_EXACT();

  case llvm::LibFunc_ldexp:
  case llvm::LibFunc_ldexpf:
  case llvm::LibFunc_ldexpl:
    ret_and_args_no_undef();
    attrs.set(FnAttrs::NoThrow);
    attrs.set(FnAttrs::NoFree);
    attrs.set(FnAttrs::NoRead);
    attrs.set(FnAttrs::WillReturn);
    RETURN_EXACT();

  case llvm::LibFunc_strcoll:
  case llvm::LibFunc_strcasecmp:
    set_param_deref(0, 1);
    set_param_deref(1, 1);
    [[fallthrough]];
  case llvm::LibFunc_strncasecmp:
    ret_and_args_no_undef();
    attrs.set(FnAttrs::NoThrow);
    attrs.set(FnAttrs::NoFree);
    attrs.set(FnAttrs::NoWrite);
    attrs.set(FnAttrs::WillReturn);
    set_param(0, ParamAttrs::NoCapture);
    set_param(1, ParamAttrs::NoCapture);
    RETURN_EXACT();

  case llvm::LibFunc_printf:
  case llvm::LibFunc_puts:
    ret_and_args_no_undef();
    attrs.set(FnAttrs::NoThrow);
    attrs.set(FnAttrs::NoFree);
    set_param(0, ParamAttrs::NoCapture);
    set_param(0, ParamAttrs::NoWrite);
    set_param_deref(0, 1);
    RETURN_APPROX();

  case llvm::LibFunc_fscanf:
  case llvm::LibFunc_fprintf:
    ret_and_args_no_undef();
    attrs.set(FnAttrs::NoThrow);
    attrs.set(FnAttrs::NoFree);
    set_param(0, ParamAttrs::NoCapture);
    set_param(1, ParamAttrs::NoCapture);
    set_param(1, ParamAttrs::NoWrite);
    set_param_deref(1, 1);
    RETURN_APPROX();

  case llvm::LibFunc_sprintf:
    ret_and_args_no_undef();
    attrs.set(FnAttrs::NoThrow);
    attrs.set(FnAttrs::NoFree);
    set_param(0, ParamAttrs::NoCapture);
    set_param(1, ParamAttrs::NoCapture);
    set_param(0, ParamAttrs::NoRead);
    set_param(1, ParamAttrs::NoWrite);
    set_param_deref(0, 1);
    set_param_deref(1, 1);
    RETURN_APPROX();

  case llvm::LibFunc_strcat:
  case llvm::LibFunc_strcpy:
    set_param_deref(0, 1);
    set_param_deref(1, 1);
    [[fallthrough]];
  case llvm::LibFunc_strncat:
  case llvm::LibFunc_strncpy:
    ret_and_args_no_undef();
    attrs.set(FnAttrs::ArgMemOnly);
    attrs.set(FnAttrs::NoThrow);
    attrs.set(FnAttrs::NoFree);
    attrs.set(FnAttrs::WillReturn);
    set_param(0, ParamAttrs::Returned);
    set_param(0, ParamAttrs::NoRead);
    set_param(1, ParamAttrs::NoWrite);
    set_param(0, ParamAttrs::NoCapture);
    set_param(1, ParamAttrs::NoCapture);
    set_param(0, ParamAttrs::NoAlias);
    set_param(1, ParamAttrs::NoAlias);
    RETURN_APPROX();

  case llvm::LibFunc_strcmp:
    set_param_deref(0, 1);
    set_param_deref(1, 1);
    [[fallthrough]];
  case llvm::LibFunc_strncmp:
    ret_and_args_no_undef();
    attrs.set(FnAttrs::ArgMemOnly);
    attrs.set(FnAttrs::NoThrow);
    attrs.set(FnAttrs::NoFree);
    attrs.set(FnAttrs::NoWrite);
    attrs.set(FnAttrs::WillReturn);
    set_param(0, ParamAttrs::NoCapture);
    set_param(1, ParamAttrs::NoCapture);
    RETURN_APPROX();

  case llvm::LibFunc_atoi:
  case llvm::LibFunc_atol:
  case llvm::LibFunc_atof:
  case llvm::LibFunc_atoll:
    set_param(0, ParamAttrs::NoCapture);
    [[fallthrough]];
  case llvm::LibFunc_strchr:
  case llvm::LibFunc_strrchr:
    set_param_deref(0, 1);
    [[fallthrough]];
  case llvm::LibFunc_memchr:
  case llvm::LibFunc_memrchr:
    ret_and_args_no_undef();
    attrs.set(FnAttrs::ArgMemOnly);
    attrs.set(FnAttrs::NoThrow);
    attrs.set(FnAttrs::NoFree);
    attrs.set(FnAttrs::NoWrite);
    attrs.set(FnAttrs::WillReturn);
    RETURN_APPROX();

  case llvm::LibFunc_strstr:
  case llvm::LibFunc_strpbrk:
    attrs.set(FnAttrs::ArgMemOnly);
    attrs.set(FnAttrs::NoThrow);
    attrs.set(FnAttrs::NoFree);
    attrs.set(FnAttrs::NoWrite);
    attrs.set(FnAttrs::WillReturn);
    set_param_deref(0, 1);
    set_param_deref(1, 1);
    set_param(1, ParamAttrs::NoCapture);
    RETURN_APPROX();

  default:
    RETURN_APPROX();
  }
}

namespace llvm_util {

bool llvm_implict_attrs(llvm::Function &f, const llvm::TargetLibraryInfo &TLI,
                        FnAttrs &attrs, vector<ParamAttrs> &param_attrs,
                        const vector<Value*> &args) {
  llvm::LibFunc libfn;
  if (!TLI.getLibFunc(f, libfn) || !TLI.has(libfn))
    return false;
  return implict_attrs_(libfn, attrs, param_attrs,
                        f.getReturnType()->isVoidTy(), args);
}

#undef RETURN_EXACT
#undef RETURN_APPROX

#define RETURN_VAL(op)  return { op, false }
#define RETURN_EXACT()  return { nullptr, false }
#define RETURN_APPROX() return { nullptr, true }

pair<unique_ptr<Instr>, bool>
known_call(llvm::CallInst &i, const llvm::TargetLibraryInfo &TLI,
           BasicBlock &BB, const vector<Value*> &args, FnAttrs &&attrs,
           vector<ParamAttrs> &param_attrs) {

  auto ty = llvm_type2alive(i.getType());
  if (!ty)
    RETURN_EXACT();

  auto decl = i.getCalledFunction();

  if (decl && decl->hasName() && decl->getName().startswith("__fksv")) {
    RETURN_VAL(
      make_unique<FakeShuffle>(*ty, value_name(i), *args[0], *args[1], *args[2]));
  }

  llvm::LibFunc libfn;
  if (!decl || !TLI.getLibFunc(*decl, libfn) || !TLI.has(libfn))
    RETURN_EXACT();

  switch (libfn) {
  case llvm::LibFunc_memset: // void* memset(void *ptr, int val, size_t bytes)
    BB.addInstr(make_unique<Memset>(*args[0], *args[1], *args[2], 1));
    RETURN_VAL(make_unique<UnaryOp>(*ty, value_name(i), *args[0],
                                    UnaryOp::Copy));

  // void memset_pattern4(void *ptr, void *pattern, size_t bytes)
  case llvm::LibFunc_memset_pattern4:
    RETURN_VAL(make_unique<MemsetPattern>(*args[0], *args[1], *args[2], 4));
  case llvm::LibFunc_memset_pattern8:
    RETURN_VAL(make_unique<MemsetPattern>(*args[0], *args[1], *args[2], 8));
  case llvm::LibFunc_memset_pattern16:
    RETURN_VAL(make_unique<MemsetPattern>(*args[0], *args[1], *args[2], 16));
  case llvm::LibFunc_strlen:
    RETURN_VAL(make_unique<Strlen>(*ty, value_name(i), *args[0]));
  case llvm::LibFunc_memcmp:
  case llvm::LibFunc_bcmp: {
    RETURN_VAL(
      make_unique<Memcmp>(*ty, value_name(i), *args[0], *args[1], *args[2],
                          libfn == llvm::LibFunc_bcmp));
  }
  case llvm::LibFunc_ffs:
  case llvm::LibFunc_ffsl:
  case llvm::LibFunc_ffsll: {
    bool needs_trunc = &args[0]->getType() != ty;
    auto *Op = new UnaryOp(args[0]->getType(),
                           value_name(i) + (needs_trunc ? "#beftrunc" : ""),
                           *args[0], UnaryOp::FFS);
    if (!needs_trunc)
      RETURN_VAL(unique_ptr<UnaryOp>(Op));

    BB.addInstr(unique_ptr<UnaryOp>(Op));
    RETURN_VAL(
      make_unique<ConversionOp>(*ty, value_name(i), *Op, ConversionOp::Trunc));
  }

  case llvm::LibFunc_abs:
  case llvm::LibFunc_labs:
  case llvm::LibFunc_llabs:
    RETURN_VAL(make_unique<BinOp>(*ty, value_name(i), *args[0],
                                  *make_intconst(1, 1), BinOp::Abs));

  case llvm::LibFunc_fabs:
  case llvm::LibFunc_fabsf:
    RETURN_VAL(make_unique<FpUnaryOp>(*ty, value_name(i), *args[0],
                                      FpUnaryOp::FAbs, parse_fmath(i)));

  case llvm::LibFunc_ceil:
  case llvm::LibFunc_ceilf:
    RETURN_VAL(make_unique<FpUnaryOp>(*ty, value_name(i), *args[0],
                                      FpUnaryOp::Ceil, parse_fmath(i)));

  case llvm::LibFunc_floor:
  case llvm::LibFunc_floorf:
    RETURN_VAL(make_unique<FpUnaryOp>(*ty, value_name(i), *args[0],
                                      FpUnaryOp::Floor, parse_fmath(i)));

  case llvm::LibFunc_nearbyint:
  case llvm::LibFunc_nearbyintf:
    RETURN_VAL(make_unique<FpUnaryOp>(*ty, value_name(i), *args[0],
                                      FpUnaryOp::NearbyInt, parse_fmath(i)));

  case llvm::LibFunc_rint:
  case llvm::LibFunc_rintf:
    RETURN_VAL(make_unique<FpUnaryOp>(*ty, value_name(i), *args[0],
                                      FpUnaryOp::RInt, parse_fmath(i)));

  case llvm::LibFunc_round:
  case llvm::LibFunc_roundf:
    RETURN_VAL(make_unique<FpUnaryOp>(*ty, value_name(i), *args[0],
                                      FpUnaryOp::Round, parse_fmath(i)));

  case llvm::LibFunc_roundeven:
  case llvm::LibFunc_roundevenf:
    RETURN_VAL(make_unique<FpUnaryOp>(*ty, value_name(i), *args[0],
                                      FpUnaryOp::RoundEven, parse_fmath(i)));

  case llvm::LibFunc_trunc:
  case llvm::LibFunc_truncf:
    RETURN_VAL(make_unique<FpUnaryOp>(*ty, value_name(i), *args[0],
                                      FpUnaryOp::Trunc, parse_fmath(i)));

  case llvm::LibFunc_copysign:
  case llvm::LibFunc_copysignf:
    RETURN_VAL(make_unique<FpBinOp>(*ty, value_name(i), *args[0], *args[1],
                                    FpBinOp::CopySign, parse_fmath(i)));

  case llvm::LibFunc_sqrt:
  case llvm::LibFunc_sqrtf:
    BB.addInstr(make_unique<Assume>(*args[0], Assume::WellDefined));
    RETURN_VAL(make_unique<FpUnaryOp>(*ty, value_name(i), *args[0],
                                      FpUnaryOp::Sqrt, parse_fmath(i)));
  case llvm::LibFunc_fwrite: {
    auto size = getInt(*args[1]);
    auto count = getInt(*args[2]);
    if (size || count) {
      // size_t fwrite(const void *ptr, 0, 0, FILE *stream) -> 0
      if ((size && *size == 0) || (count && *count == 0))
        RETURN_VAL(
          make_unique<UnaryOp>(*ty, value_name(i),
                               *make_intconst(0, ty->bits()), UnaryOp::Copy));
    }
    if (size && count) {
      auto bytes = *size * *count;
      // (void)fwrite(const void *ptr, 1, 1, FILE *stream) ->
      //   (void)fputc(int c, FILE *stream))
      if (bytes == 1 && i.use_empty() && TLI.has(llvm::LibFunc_fputc)) {
        auto &byteTy = get_int_type(8); // FIXME
        auto &i32 = get_int_type(32);
        auto load
          = make_unique<Load>(byteTy, value_name(i) + "#load", *args[0], 1);
        auto load_zext
           = make_unique<ConversionOp>(i32, value_name(i) + "#zext", *load,
                                       ConversionOp::ZExt);

        ENSURE(!implict_attrs_(llvm::LibFunc_fputc, attrs, param_attrs, false,
                               {load_zext.get(), args[3]}));
        auto call
          = make_unique<FnCall>(i32, value_name(i), "@fputc", std::move(attrs));
        call->addArg(*load_zext, std::move(param_attrs[0]));
        call->addArg(*args[3], std::move(param_attrs[1]));
        BB.addInstr(std::move(load));
        BB.addInstr(std::move(load_zext));
        RETURN_VAL(std::move(call));
      }
    }
    break;
  }
  default:
    break;
  }

  return { nullptr, llvm_implict_attrs(*decl, TLI, attrs, param_attrs, args) };
}

}<|MERGE_RESOLUTION|>--- conflicted
+++ resolved
@@ -13,77 +13,8 @@
 using namespace IR;
 using namespace std;
 
-<<<<<<< HEAD
-#define RETURN_VAL(op) \
-  return { op, move(attrs), move(param_attrs), false }
-#define RETURN_EXACT() \
-  return { nullptr, move(attrs), move(param_attrs), false }
-#define RETURN_APPROX() \
-  return { nullptr, move(attrs), move(param_attrs), true }
-
-static unsigned align(llvm::CallInst &i) {
-  auto a = i.getRetAlign();
-  return a.hasValue() ? a.getValue().value() : 0;
-}
-
-namespace llvm_util {
-
-tuple<unique_ptr<Instr>, FnAttrs, vector<ParamAttrs>, bool>
-known_call(llvm::CallInst &i, const llvm::TargetLibraryInfo &TLI,
-           BasicBlock &BB, const vector<Value*> &args) {
-  FnAttrs attrs;
-  vector<ParamAttrs> param_attrs;
-
-  auto ty = llvm_type2alive(i.getType());
-  if (!ty)
-    RETURN_EXACT();
-
-  auto fn = i.getCalledFunction();
-  if (fn && fn->hasName() && fn->getName().startswith("__sv_")) {
-    RETURN_VAL(
-      make_unique<ReservedShuffleVector>(*ty, value_name(i), *args[0], *args[1], *args[2]));
-  }
-
-  // TODO: add support for checking mismatch of C vs C++ alloc fns
-  if (llvm::isMallocOrCallocLikeFn(&i, &TLI)) {
-    // aligned malloc
-    if (auto *algn = llvm::getAllocAlignment(&i, &TLI)) {
-      if (auto algnint = dyn_cast<llvm::ConstantInt>(algn)) {
-        RETURN_VAL(
-          make_unique<Malloc>(*ty, value_name(i), *args[1], false,
-                              algnint->getZExtValue()));
-      } else {
-        // TODO: add support for non-const alignments
-        RETURN_APPROX();
-      }
-    }
-
-    // calloc
-    if (auto *init = llvm::getInitialValueOfAllocation(&i, &TLI, i.getType());
-        init && init->isNullValue())
-      RETURN_VAL(
-        make_unique<Calloc>(*ty, value_name(i), *args[0], *args[1], align(i)));
-
-    // malloc or new
-    bool isNonNull = i.getCalledFunction()->getName() != "malloc";
-    RETURN_VAL(
-      make_unique<Malloc>(*ty, value_name(i), *args[0], isNonNull, align(i)));
-  }
-  if (llvm::isReallocLikeFn(&i, &TLI)) {
-    RETURN_VAL(
-      make_unique<Malloc>(*ty, value_name(i), *args[0], *args[1], align(i)));
-  }
-  if (llvm::isFreeCall(&i, &TLI)) {
-    if (i.hasFnAttr(llvm::Attribute::NoFree)) {
-      auto zero = make_intconst(0, 1);
-      RETURN_VAL(make_unique<Assume>(*zero, Assume::AndNonPoison));
-    }
-    RETURN_VAL(make_unique<Free>(*args[0]));
-  }
-=======
 #define RETURN_EXACT()  return false
 #define RETURN_APPROX() return true
->>>>>>> 84f89a91
 
 static bool implict_attrs_(llvm::LibFunc libfn, FnAttrs &attrs,
                            vector<ParamAttrs> &param_attrs, bool is_void,
