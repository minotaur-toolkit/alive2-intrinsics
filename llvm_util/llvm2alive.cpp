--- conflicted
+++ resolved
@@ -966,37 +966,6 @@
       return NOP(i);
 
     // intel x86 intrinsics
-<<<<<<< HEAD
-    case llvm::Intrinsic::x86_sse2_psrl_w:
-    case llvm::Intrinsic::x86_sse2_psrl_d:
-    case llvm::Intrinsic::x86_sse2_psrl_q:
-    case llvm::Intrinsic::x86_avx2_psrl_w:
-    case llvm::Intrinsic::x86_avx2_psrl_d:
-    case llvm::Intrinsic::x86_avx2_psrl_q:
-    case llvm::Intrinsic::x86_sse2_pavg_w:
-    case llvm::Intrinsic::x86_avx2_pavg_b:
-    case llvm::Intrinsic::x86_avx2_pavg_w:
-    case llvm::Intrinsic::x86_avx2_pshuf_b:
-    case llvm::Intrinsic::x86_ssse3_pshuf_b_128: 
-    case llvm::Intrinsic::x86_mmx_padd_b: 
-    case llvm::Intrinsic::x86_mmx_padd_w: 
-    case llvm::Intrinsic::x86_mmx_padd_d: 
-    case llvm::Intrinsic::x86_mmx_punpckhbw:
-    case llvm::Intrinsic::x86_mmx_punpckhwd:
-    case llvm::Intrinsic::x86_mmx_punpckhdq: 
-    case llvm::Intrinsic::x86_mmx_punpcklbw:
-    case llvm::Intrinsic::x86_mmx_punpcklwd:
-    case llvm::Intrinsic::x86_mmx_punpckldq:
-    case llvm::Intrinsic::x86_sse2_psrai_w:
-    case llvm::Intrinsic::x86_sse2_psrai_d:
-    case llvm::Intrinsic::x86_avx2_psrai_w:
-    case llvm::Intrinsic::x86_avx2_psrai_d:
-    case llvm::Intrinsic::x86_avx512_psrai_w_512:
-    case llvm::Intrinsic::x86_avx512_psrai_d_512:
-    case llvm::Intrinsic::x86_avx512_psrai_q_128:
-    case llvm::Intrinsic::x86_avx512_psrai_q_256:
-    case llvm::Intrinsic::x86_avx512_psrai_q_512:
-=======
     case llvm::Intrinsic::x86_sse2_pavg_w:
     case llvm::Intrinsic::x86_sse2_pavg_b:
     case llvm::Intrinsic::x86_avx2_pavg_w:
@@ -1023,7 +992,6 @@
     case llvm::Intrinsic::x86_avx512_psrl_w_512:
     case llvm::Intrinsic::x86_avx512_psrl_d_512:
     case llvm::Intrinsic::x86_avx512_psrl_q_512:
->>>>>>> 6aed26cf
     case llvm::Intrinsic::x86_sse2_psrli_w:
     case llvm::Intrinsic::x86_sse2_psrli_d:
     case llvm::Intrinsic::x86_sse2_psrli_q:
@@ -1033,8 +1001,6 @@
     case llvm::Intrinsic::x86_avx512_psrli_w_512:
     case llvm::Intrinsic::x86_avx512_psrli_d_512:
     case llvm::Intrinsic::x86_avx512_psrli_q_512:
-<<<<<<< HEAD
-=======
     case llvm::Intrinsic::x86_avx2_psrlv_d:
     case llvm::Intrinsic::x86_avx2_psrlv_d_256:
     case llvm::Intrinsic::x86_avx2_psrlv_q:
@@ -1080,7 +1046,6 @@
     case llvm::Intrinsic::x86_avx512_psll_w_512:
     case llvm::Intrinsic::x86_avx512_psll_d_512:
     case llvm::Intrinsic::x86_avx512_psll_q_512:
->>>>>>> 6aed26cf
     case llvm::Intrinsic::x86_sse2_pslli_w:
     case llvm::Intrinsic::x86_sse2_pslli_d:
     case llvm::Intrinsic::x86_sse2_pslli_q:
@@ -1089,30 +1054,6 @@
     case llvm::Intrinsic::x86_avx2_pslli_q:
     case llvm::Intrinsic::x86_avx512_pslli_w_512:
     case llvm::Intrinsic::x86_avx512_pslli_d_512:
-<<<<<<< HEAD
-    case llvm::Intrinsic::x86_avx512_pslli_q_512: {
-      PARSE_BINOP();
-      X86IntrinBinOp::Op op;
-      switch (i.getIntrinsicID()) {
-      case llvm::Intrinsic::x86_sse2_psrl_w:
-        op = X86IntrinBinOp::sse2_psrl_w; break;
-      case llvm::Intrinsic::x86_sse2_psrl_d:
-        op = X86IntrinBinOp::sse2_psrl_d; break;
-      case llvm::Intrinsic::x86_sse2_psrl_q:
-        op = X86IntrinBinOp::sse2_psrl_q; break;
-      case llvm::Intrinsic::x86_avx2_psrl_w:
-        op = X86IntrinBinOp::avx2_psrl_w; break;
-      case llvm::Intrinsic::x86_avx2_psrl_d:
-        op = X86IntrinBinOp::avx2_psrl_d; break;
-      case llvm::Intrinsic::x86_avx2_psrl_q:
-        op = X86IntrinBinOp::avx2_psrl_q; break;
-      case llvm::Intrinsic::x86_sse2_pavg_w:
-        op = X86IntrinBinOp::sse2_pavg_w; break;
-      case llvm::Intrinsic::x86_avx2_pavg_b:
-        op = X86IntrinBinOp::avx2_pavg_b; break;
-      case llvm::Intrinsic::x86_avx2_pavg_w:
-        op = X86IntrinBinOp::avx2_pavg_w; break;
-=======
     case llvm::Intrinsic::x86_avx512_pslli_q_512:
     case llvm::Intrinsic::x86_avx2_psllv_d:
     case llvm::Intrinsic::x86_avx2_psllv_d_256:
@@ -1168,7 +1109,6 @@
         op = X86IntrinBinOp::avx512_pavg_w_512; break;
       case llvm::Intrinsic::x86_avx512_pavg_b_512:
         op = X86IntrinBinOp::avx512_pavg_b_512; break;
->>>>>>> 6aed26cf
       case llvm::Intrinsic::x86_avx2_pshuf_b:
         op = X86IntrinBinOp::avx2_pshuf_b; break;
       case llvm::Intrinsic::x86_ssse3_pshuf_b_128:
@@ -1191,26 +1131,6 @@
         op = X86IntrinBinOp::mmx_punpcklwd; break;
       case llvm::Intrinsic::x86_mmx_punpckldq:
         op = X86IntrinBinOp::mmx_punpckldq; break;
-<<<<<<< HEAD
-      case llvm::Intrinsic::x86_sse2_psrai_w:
-        op = X86IntrinBinOp::sse2_psrai_w; break;
-      case llvm::Intrinsic::x86_sse2_psrai_d:
-        op = X86IntrinBinOp::sse2_psrai_d; break;
-      case llvm::Intrinsic::x86_avx2_psrai_w:
-        op = X86IntrinBinOp::avx2_psrai_w; break;
-      case llvm::Intrinsic::x86_avx2_psrai_d:
-        op = X86IntrinBinOp::avx2_psrai_d; break;
-      case llvm::Intrinsic::x86_avx512_psrai_w_512:
-        op = X86IntrinBinOp::avx512_psrai_w_512; break;
-      case llvm::Intrinsic::x86_avx512_psrai_d_512:
-        op = X86IntrinBinOp::avx512_psrai_d_512; break;
-      case llvm::Intrinsic::x86_avx512_psrai_q_128:
-        op = X86IntrinBinOp::avx512_psrai_q_128; break;
-      case llvm::Intrinsic::x86_avx512_psrai_q_256:
-        op = X86IntrinBinOp::avx512_psrai_q_256; break;
-      case llvm::Intrinsic::x86_avx512_psrai_q_512:
-        op = X86IntrinBinOp::avx512_psrai_q_512; break;
-=======
       case llvm::Intrinsic::x86_sse2_psrl_w:
         op = X86IntrinBinOp::sse2_psrl_w; break;
       case llvm::Intrinsic::x86_sse2_psrl_d:
@@ -1229,7 +1149,6 @@
         op = X86IntrinBinOp::avx512_psrl_d_512; break;
       case llvm::Intrinsic::x86_avx512_psrl_q_512:
         op = X86IntrinBinOp::avx512_psrl_q_512; break;
->>>>>>> 6aed26cf
       case llvm::Intrinsic::x86_sse2_psrli_w:
         op = X86IntrinBinOp::sse2_psrli_w; break;
       case llvm::Intrinsic::x86_sse2_psrli_d:
@@ -1248,8 +1167,6 @@
         op = X86IntrinBinOp::avx512_psrli_d_512; break;
       case llvm::Intrinsic::x86_avx512_psrli_q_512:
         op = X86IntrinBinOp::avx512_psrli_q_512; break;
-<<<<<<< HEAD
-=======
       case llvm::Intrinsic::x86_avx2_psrlv_d:
         op = X86IntrinBinOp::avx2_psrlv_d; break;
       case llvm::Intrinsic::x86_avx2_psrlv_d_256:
@@ -1340,7 +1257,6 @@
         op = X86IntrinBinOp::avx512_psll_d_512; break;
       case llvm::Intrinsic::x86_avx512_psll_q_512:
         op = X86IntrinBinOp::avx512_psll_q_512; break;
->>>>>>> 6aed26cf
       case llvm::Intrinsic::x86_sse2_pslli_w:
         op = X86IntrinBinOp::sse2_pslli_w; break;
       case llvm::Intrinsic::x86_sse2_pslli_d:
@@ -1359,8 +1275,6 @@
         op = X86IntrinBinOp::avx512_pslli_d_512; break;
       case llvm::Intrinsic::x86_avx512_pslli_q_512:
         op = X86IntrinBinOp::avx512_pslli_q_512; break;
-<<<<<<< HEAD
-=======
       case llvm::Intrinsic::x86_avx2_psllv_d:
         op = X86IntrinBinOp::avx2_psllv_d; break;
       case llvm::Intrinsic::x86_avx2_psllv_d_256:
@@ -1439,7 +1353,6 @@
         op = X86IntrinBinOp::avx2_pmadd_ub_sw; break;
       case llvm::Intrinsic::x86_avx512_pmaddubs_w_512:
         op = X86IntrinBinOp::avx512_pmaddubs_w_512; break;
->>>>>>> 6aed26cf
       default: UNREACHABLE();
       }
       RETURN_IDENTIFIER(make_unique<X86IntrinBinOp>(*ty, value_name(i),
